'use client';

import React, { createContext, useState, useContext, useEffect, ReactNode } from 'react';
import { io, Socket } from 'socket.io-client';
import { useAuth } from './AuthContext';

// Type definitions
export interface Notification {
  id: string;
  type: string;
  message: string;
  data: any;
  timestamp: Date;
  senderUserId?: string;
  read: boolean;
}

interface NotificationsContextType {
  notifications: Notification[];
  totalUnread: number;
  markAsRead: (notificationId: string) => void;
  markAllAsRead: () => void;
  getUnreadCount: () => number;
  addNotification: (notification: Notification) => void;
  deleteNotification: (notificationId: string) => void;
}

const NotificationsContext = createContext<NotificationsContextType | undefined>(undefined);

export const useNotifications = () => {
  const context = useContext(NotificationsContext);
  if (!context) {
    throw new Error('useNotifications must be used within a NotificationsProvider');
  }
  return context;
};

export const NotificationsProvider: React.FC<{ children: ReactNode }> = ({ children }) => {
  const [notifications, setNotifications] = useState<Notification[]>([]);
  const [socket, setSocket] = useState<Socket | null>(null);
<<<<<<< HEAD
  const [connected, setConnected] = useState(false);
  
  // Get auth context safely with fallback for SSR or missing provider
  const auth = useAuth?.() || { user: null };
  const user = auth.user;
  
  // Calculate unread count
  const unreadCount = notifications.filter(n => !n.read).length;

  // Initialize socket connection
  useEffect(() => {
    // Check if user is authenticated and has an ID property
    if (!user || !user.uid) {
      return;
    }

    const userId = user.uid; // Use UID from Firebase auth

    // Connect to the notifications namespace with user ID
    const socketInstance = io(`${process.env.NEXT_PUBLIC_API_URL}/notifications`, {
      query: { userId },
      transports: ['websocket'],
      reconnection: true,
      reconnectionAttempts: 5,
      reconnectionDelay: 1000,
    });

    // Connection event handlers
    socketInstance.on('connect', () => {
      setConnected(true);
    });

    socketInstance.on('disconnect', () => {
      setConnected(false);
    });

    socketInstance.on('connection_established', (data) => {
    });

    // Listen for new notifications
    socketInstance.on('new_notification', (notification) => {
      
      // Add the notification to our state with read=false
      setNotifications(prev => [
        {
          ...notification,
          timestamp: new Date(notification.timestamp),
          read: false,
        },
        ...prev, // Add new notifications to the beginning of the array
      ]);

      // You could also show a toast/alert here
    });
=======
  const auth = useAuth();
  const user = auth?.user;

  // Create and connect to the socket
  useEffect(() => {
    if (!user) return; // Don't connect if no user

    let notificationsSocket: Socket | null = null;

    const connectSocket = async () => {
      try {
        // Get Firebase token
        const token = await user.getIdToken();
        
        // Create socket connection
        notificationsSocket = io('http://localhost:3001', {
          path: '/socket.io', // Using default Socket.IO path
          reconnection: true,
          reconnectionAttempts: 5,
          reconnectionDelay: 1000,
          transports: ['websocket'],
          auth: {
            token // Send token in the initial connection
          }
        });

        // Set up socket event listeners
        notificationsSocket.on('connect', () => {
          console.log('Connected to notifications socket');
          
          // Authenticate with the socket server using Firebase token
          notificationsSocket?.emit('authenticate', { token });
          console.log('Notifications socket connection established:', notificationsSocket);
        });

        notificationsSocket.on('connect_error', (error) => {
          console.error('Notifications socket connection error:', error);
        });

        notificationsSocket.on('disconnect', (reason) => {
          console.log('Notifications socket disconnected:', reason);
        });

        // Listen for new notifications
        notificationsSocket.on('notification', (notification: any) => {
          console.log('Received new notification:', notification);
          // Transform the notification to match our interface
          const newNotification: Notification = {
            id: notification.id,
            type: notification.type,
            message: notification.data?.message || '',
            data: notification.data || {},
            timestamp: new Date(notification.createdAt || Date.now()),
            senderUserId: notification.senderUserId,
            read: false
          };
          
          // Add to our state
          addNotification(newNotification);
        });

        setSocket(notificationsSocket);
      } catch (error) {
        console.error('Failed to initialize notification socket:', error);
      }
    };
>>>>>>> e4bf9e58

    connectSocket();

    // Clean up on unmount
    return () => {
      if (notificationsSocket) {
        notificationsSocket.disconnect();
        setSocket(null);
      }
    };
  }, [user]);

  // Reconnect socket when the token might have changed
  useEffect(() => {
    const reconnectInterval = setInterval(async () => {
      if (socket && user) {
        try {
          const token = await user.getIdToken(true); // Force refresh token
          socket.emit('authenticate', { token });
        } catch (error) {
          console.error('Failed to refresh authentication token:', error);
        }
<<<<<<< HEAD
      } catch (error) {
=======
>>>>>>> e4bf9e58
      }
    }, 55 * 60 * 1000); // Refresh token every 55 minutes (Firebase tokens expire after 60 min)

    return () => clearInterval(reconnectInterval);
  }, [socket, user]);

  // Add a new notification
  const addNotification = (notification: Notification) => {
    setNotifications(prevNotifications => {
      // Check if this notification already exists
      if (prevNotifications.some(n => n.id === notification.id)) {
        return prevNotifications;
      }
      return [notification, ...prevNotifications];
    });
  };

  // Mark a notification as read
<<<<<<< HEAD
  const markAsRead = async (notificationId: string) => {
    try {
      // Update local state optimistically
      setNotifications(prev => 
        prev.map(n => n.id === notificationId ? { ...n, read: true } : n)
      );

      // Call API to update server state
      await fetch(`${process.env.NEXT_PUBLIC_API_URL}/notifications/${notificationId}/read`, {
        method: 'PATCH',
      });
    } catch (error) {
      // Revert optimistic update on error
      setNotifications(prev => 
        prev.map(n => n.id === notificationId ? { ...n, read: false } : n)
      );
    }
  };

  // Mark all notifications as read
  const markAllAsRead = async () => {
    try {
      // Update local state optimistically
      setNotifications(prev => 
        prev.map(n => ({ ...n, read: true }))
      );

      // Call API to update server state
      await fetch(`${process.env.NEXT_PUBLIC_API_URL}/notifications/read-all`, {
        method: 'PATCH',
      });
    } catch (error) {
    }
  };

  // Clear/delete a notification
  const clearNotification = async (notificationId: string) => {
    try {
      // Update local state optimistically
      setNotifications(prev => 
        prev.filter(n => n.id !== notificationId)
      );

      // Call API to delete from server
      await fetch(`${process.env.NEXT_PUBLIC_API_URL}/notifications/${notificationId}`, {
        method: 'DELETE',
      });
    } catch (error) {
    }
=======
  const markAsRead = (notificationId: string) => {
    setNotifications(prevNotifications => 
      prevNotifications.map(notification => 
        notification.id === notificationId 
          ? { ...notification, read: true } 
          : notification
      )
    );
  };

  // Mark all notifications as read
  const markAllAsRead = () => {
    setNotifications(prevNotifications => 
      prevNotifications.map(notification => ({ ...notification, read: true }))
    );
  };

  // Get count of unread notifications
  const getUnreadCount = () => {
    return notifications.filter(notification => !notification.read).length;
  };

  // Delete a notification
  const deleteNotification = (notificationId: string) => {
    setNotifications(prevNotifications => 
      prevNotifications.filter(notification => notification.id !== notificationId)
    );
>>>>>>> e4bf9e58
  };

  // Calculate total unread count
  const totalUnread = getUnreadCount();

  const value = {
    notifications,
    totalUnread,
    markAsRead,
    markAllAsRead,
    getUnreadCount,
    addNotification,
    deleteNotification
  };

  return (
    <NotificationsContext.Provider value={value}>
      {children}
    </NotificationsContext.Provider>
  );
}; <|MERGE_RESOLUTION|>--- conflicted
+++ resolved
@@ -38,68 +38,16 @@
 export const NotificationsProvider: React.FC<{ children: ReactNode }> = ({ children }) => {
   const [notifications, setNotifications] = useState<Notification[]>([]);
   const [socket, setSocket] = useState<Socket | null>(null);
-<<<<<<< HEAD
-  const [connected, setConnected] = useState(false);
-  
-  // Get auth context safely with fallback for SSR or missing provider
-  const auth = useAuth?.() || { user: null };
-  const user = auth.user;
-  
-  // Calculate unread count
-  const unreadCount = notifications.filter(n => !n.read).length;
-
-  // Initialize socket connection
-  useEffect(() => {
-    // Check if user is authenticated and has an ID property
-    if (!user || !user.uid) {
-      return;
-    }
-
-    const userId = user.uid; // Use UID from Firebase auth
-
-    // Connect to the notifications namespace with user ID
-    const socketInstance = io(`${process.env.NEXT_PUBLIC_API_URL}/notifications`, {
-      query: { userId },
-      transports: ['websocket'],
-      reconnection: true,
-      reconnectionAttempts: 5,
-      reconnectionDelay: 1000,
-    });
-
-    // Connection event handlers
-    socketInstance.on('connect', () => {
-      setConnected(true);
-    });
-
-    socketInstance.on('disconnect', () => {
-      setConnected(false);
-    });
-
-    socketInstance.on('connection_established', (data) => {
-    });
-
-    // Listen for new notifications
-    socketInstance.on('new_notification', (notification) => {
-      
-      // Add the notification to our state with read=false
-      setNotifications(prev => [
-        {
-          ...notification,
-          timestamp: new Date(notification.timestamp),
-          read: false,
-        },
-        ...prev, // Add new notifications to the beginning of the array
-      ]);
-
-      // You could also show a toast/alert here
-    });
-=======
   const auth = useAuth();
   const user = auth?.user;
 
   // Create and connect to the socket
   useEffect(() => {
-    if (!user) return; // Don't connect if no user
+    // Check if user is authenticated and has<<<<<<< HEAD
+    // Check if user is authenticated and has an ID property
+    if (!user || !user.uid) {
+      return;
+    }
 
     let notificationsSocket: Socket | null = null;
 
@@ -160,7 +108,6 @@
         console.error('Failed to initialize notification socket:', error);
       }
     };
->>>>>>> e4bf9e58
 
     connectSocket();
 
@@ -183,10 +130,6 @@
         } catch (error) {
           console.error('Failed to refresh authentication token:', error);
         }
-<<<<<<< HEAD
-      } catch (error) {
-=======
->>>>>>> e4bf9e58
       }
     }, 55 * 60 * 1000); // Refresh token every 55 minutes (Firebase tokens expire after 60 min)
 
@@ -205,57 +148,6 @@
   };
 
   // Mark a notification as read
-<<<<<<< HEAD
-  const markAsRead = async (notificationId: string) => {
-    try {
-      // Update local state optimistically
-      setNotifications(prev => 
-        prev.map(n => n.id === notificationId ? { ...n, read: true } : n)
-      );
-
-      // Call API to update server state
-      await fetch(`${process.env.NEXT_PUBLIC_API_URL}/notifications/${notificationId}/read`, {
-        method: 'PATCH',
-      });
-    } catch (error) {
-      // Revert optimistic update on error
-      setNotifications(prev => 
-        prev.map(n => n.id === notificationId ? { ...n, read: false } : n)
-      );
-    }
-  };
-
-  // Mark all notifications as read
-  const markAllAsRead = async () => {
-    try {
-      // Update local state optimistically
-      setNotifications(prev => 
-        prev.map(n => ({ ...n, read: true }))
-      );
-
-      // Call API to update server state
-      await fetch(`${process.env.NEXT_PUBLIC_API_URL}/notifications/read-all`, {
-        method: 'PATCH',
-      });
-    } catch (error) {
-    }
-  };
-
-  // Clear/delete a notification
-  const clearNotification = async (notificationId: string) => {
-    try {
-      // Update local state optimistically
-      setNotifications(prev => 
-        prev.filter(n => n.id !== notificationId)
-      );
-
-      // Call API to delete from server
-      await fetch(`${process.env.NEXT_PUBLIC_API_URL}/notifications/${notificationId}`, {
-        method: 'DELETE',
-      });
-    } catch (error) {
-    }
-=======
   const markAsRead = (notificationId: string) => {
     setNotifications(prevNotifications => 
       prevNotifications.map(notification => 
@@ -283,7 +175,6 @@
     setNotifications(prevNotifications => 
       prevNotifications.filter(notification => notification.id !== notificationId)
     );
->>>>>>> e4bf9e58
   };
 
   // Calculate total unread count
