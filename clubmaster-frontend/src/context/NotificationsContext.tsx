'use client';

import React, { createContext, useState, useContext, useEffect, ReactNode } from 'react';
import { io, Socket } from 'socket.io-client';
import { useAuth } from './AuthContext';

// Type definitions
export interface Notification {
  id: string;
  type: string;
  message: string;
  data: any;
  timestamp: Date;
  senderUserId?: string;
  read: boolean;
}

interface NotificationsContextType {
  notifications: Notification[];
  totalUnread: number;
  markAsRead: (notificationId: string) => void;
  markAllAsRead: () => void;
  getUnreadCount: () => number;
  addNotification: (notification: Notification) => void;
  deleteNotification: (notificationId: string) => void;
}

const NotificationsContext = createContext<NotificationsContextType | undefined>(undefined);

export const useNotifications = () => {
  const context = useContext(NotificationsContext);
  if (!context) {
    throw new Error('useNotifications must be used within a NotificationsProvider');
  }
  return context;
};

export const NotificationsProvider: React.FC<{ children: ReactNode }> = ({ children }) => {
  const [notifications, setNotifications] = useState<Notification[]>([]);
  const [socket, setSocket] = useState<Socket | null>(null);
  const auth = useAuth();
  const user = auth?.user;

  // Create and connect to the socket
  useEffect(() => {
    // Check if user is authenticated and has<<<<<<< HEAD
    // Check if user is authenticated and has an ID property
    if (!user || !user.uid) {
      return;
    }

    let notificationsSocket: Socket | null = null;

    const connectSocket = async () => {
      try {
        // Get Firebase token
        const token = await user.getIdToken();
        
        // Create socket connection
        notificationsSocket = io('http://localhost:3001', {
          path: '/socket.io', // Using default Socket.IO path
          reconnection: true,
          reconnectionAttempts: 5,
          reconnectionDelay: 1000,
          transports: ['websocket'],
          auth: {
            token // Send token in the initial connection
          }
        });

        // Set up socket event listeners
        notificationsSocket.on('connect', () => {
          console.log('Connected to notifications socket');
          
          // Authenticate with the socket server using Firebase token
          notificationsSocket?.emit('authenticate', { token });
          console.log('Notifications socket connection established:', notificationsSocket);
        });

        notificationsSocket.on('connect_error', (error) => {
          console.error('Notifications socket connection error:', error);
        });

        notificationsSocket.on('disconnect', (reason) => {
          console.log('Notifications socket disconnected:', reason);
        });

        // Listen for new notifications
        notificationsSocket.on('notification', (notification: any) => {
          console.log('Received new notification:', notification);
          // Transform the notification to match our interface
          const newNotification: Notification = {
            id: notification.id,
            type: notification.type,
            message: notification.data?.message || '',
            data: notification.data || {},
            timestamp: new Date(notification.createdAt || Date.now()),
            senderUserId: notification.senderUserId,
            read: false
          };
          
          // Add to our state
          addNotification(newNotification);
        });

        setSocket(notificationsSocket);
      } catch (error) {
        console.error('Failed to initialize notification socket:', error);
      }
    };

    connectSocket();

    // Clean up on unmount
    return () => {
      if (notificationsSocket) {
        notificationsSocket.disconnect();
        setSocket(null);
      }
    };
  }, [user]);

  // Reconnect socket when the token might have changed
  useEffect(() => {
<<<<<<< HEAD
    // Check if user is authenticated and has an ID property
    if (!user || !user.uid) {
      return;
    }

    const API_URL = process.env.NEXT_PUBLIC_API_URL || 'http://localhost:3001';
    const fetchNotifications = async () => {
      try {
        const url = `${API_URL}/notifications?limit=20`;
        console.log('Fetching notifications from:', url);
        const response = await fetch(url);
        if (response.ok) {
          const data = await response.json();
          setNotifications(
            data.notifications.map((n: any) => ({
              ...n,
              timestamp: new Date(n.createdAt),
              read: n.status === 'READ',
            }))
          );
=======
    const reconnectInterval = setInterval(async () => {
      if (socket && user) {
        try {
          const token = await user.getIdToken(true); // Force refresh token
          socket.emit('authenticate', { token });
        } catch (error) {
          console.error('Failed to refresh authentication token:', error);
>>>>>>> b1b9168f
        }
      }
    }, 55 * 60 * 1000); // Refresh token every 55 minutes (Firebase tokens expire after 60 min)

    return () => clearInterval(reconnectInterval);
  }, [socket, user]);

  // Add a new notification
  const addNotification = (notification: Notification) => {
    setNotifications(prevNotifications => {
      // Check if this notification already exists
      if (prevNotifications.some(n => n.id === notification.id)) {
        return prevNotifications;
      }
      return [notification, ...prevNotifications];
    });
  };

  // Mark a notification as read
<<<<<<< HEAD
  const markAsRead = async (notificationId: string) => {
    try {
      setNotifications(prev => 
        prev.map(n => n.id === notificationId ? { ...n, read: true } : n)
      );
      const API_URL = process.env.NEXT_PUBLIC_API_URL || 'http://localhost:3001';
      const url = `${API_URL}/notifications/${notificationId}/read`;
      console.log('Marking notification as read:', url);
      await fetch(url, {
        method: 'PATCH',
      });
    } catch (error) {
      console.error('Failed to mark notification as read:', error);
      setNotifications(prev => 
        prev.map(n => n.id === notificationId ? { ...n, read: false } : n)
      );
    }
  };

  // Mark all notifications as read
  const markAllAsRead = async () => {
    try {
      setNotifications(prev => 
        prev.map(n => ({ ...n, read: true }))
      );
      const API_URL = process.env.NEXT_PUBLIC_API_URL || 'http://localhost:3001';
      const url = `${API_URL}/notifications/read-all`;
      console.log('Marking all notifications as read:', url);
      await fetch(url, {
        method: 'PATCH',
      });
    } catch (error) {
      console.error('Failed to mark all notifications as read:', error);
    }
  };

  // Clear/delete a notification
  const clearNotification = async (notificationId: string) => {
    try {
      setNotifications(prev => 
        prev.filter(n => n.id !== notificationId)
      );
      const API_URL = process.env.NEXT_PUBLIC_API_URL || 'http://localhost:3001';
      const url = `${API_URL}/notifications/${notificationId}`;
      console.log('Deleting notification:', url);
      await fetch(url, {
        method: 'DELETE',
      });
    } catch (error) {
      console.error('Failed to delete notification:', error);
    }
=======
  const markAsRead = (notificationId: string) => {
    setNotifications(prevNotifications => 
      prevNotifications.map(notification => 
        notification.id === notificationId 
          ? { ...notification, read: true } 
          : notification
      )
    );
  };

  // Mark all notifications as read
  const markAllAsRead = () => {
    setNotifications(prevNotifications => 
      prevNotifications.map(notification => ({ ...notification, read: true }))
    );
  };

  // Get count of unread notifications
  const getUnreadCount = () => {
    return notifications.filter(notification => !notification.read).length;
>>>>>>> b1b9168f
  };

  // Delete a notification
  const deleteNotification = (notificationId: string) => {
    setNotifications(prevNotifications => 
      prevNotifications.filter(notification => notification.id !== notificationId)
    );
  };

  // Calculate total unread count
  const totalUnread = getUnreadCount();

  const value = {
    notifications,
    totalUnread,
    markAsRead,
    markAllAsRead,
    getUnreadCount,
    addNotification,
    deleteNotification
  };

  return (
    <NotificationsContext.Provider value={value}>
      {children}
    </NotificationsContext.Provider>
  );
}; <|MERGE_RESOLUTION|>--- conflicted
+++ resolved
@@ -40,10 +40,10 @@
   const [socket, setSocket] = useState<Socket | null>(null);
   const auth = useAuth();
   const user = auth?.user;
+  const API_URL = process.env.NEXT_PUBLIC_API_URL || 'http://localhost:3001';
 
   // Create and connect to the socket
   useEffect(() => {
-    // Check if user is authenticated and has<<<<<<< HEAD
     // Check if user is authenticated and has an ID property
     if (!user || !user.uid) {
       return;
@@ -51,13 +51,35 @@
 
     let notificationsSocket: Socket | null = null;
 
+    // Initial fetch of notifications
+    const fetchNotifications = async () => {
+      try {
+        const url = `${API_URL}/notifications?limit=20`;
+        console.log('Fetching notifications from:', url);
+        const response = await fetch(url);
+        if (response.ok) {
+          const data = await response.json();
+          setNotifications(
+            data.notifications.map((n: any) => ({
+              ...n,
+              timestamp: new Date(n.createdAt),
+              read: n.status === 'READ',
+            }))
+          );
+        }
+      } catch (error) {
+        console.error('Failed to fetch notifications:', error);
+      }
+    };
+
+    // Connect to WebSocket for real-time notifications
     const connectSocket = async () => {
       try {
         // Get Firebase token
         const token = await user.getIdToken();
         
         // Create socket connection
-        notificationsSocket = io('http://localhost:3001', {
+        notificationsSocket = io(API_URL, {
           path: '/socket.io', // Using default Socket.IO path
           reconnection: true,
           reconnectionAttempts: 5,
@@ -109,6 +131,8 @@
       }
     };
 
+    // Fetch initial notifications and connect to socket
+    fetchNotifications();
     connectSocket();
 
     // Clean up on unmount
@@ -118,32 +142,10 @@
         setSocket(null);
       }
     };
-  }, [user]);
+  }, [user, API_URL]);
 
   // Reconnect socket when the token might have changed
   useEffect(() => {
-<<<<<<< HEAD
-    // Check if user is authenticated and has an ID property
-    if (!user || !user.uid) {
-      return;
-    }
-
-    const API_URL = process.env.NEXT_PUBLIC_API_URL || 'http://localhost:3001';
-    const fetchNotifications = async () => {
-      try {
-        const url = `${API_URL}/notifications?limit=20`;
-        console.log('Fetching notifications from:', url);
-        const response = await fetch(url);
-        if (response.ok) {
-          const data = await response.json();
-          setNotifications(
-            data.notifications.map((n: any) => ({
-              ...n,
-              timestamp: new Date(n.createdAt),
-              read: n.status === 'READ',
-            }))
-          );
-=======
     const reconnectInterval = setInterval(async () => {
       if (socket && user) {
         try {
@@ -151,7 +153,6 @@
           socket.emit('authenticate', { token });
         } catch (error) {
           console.error('Failed to refresh authentication token:', error);
->>>>>>> b1b9168f
         }
       }
     }, 55 * 60 * 1000); // Refresh token every 55 minutes (Firebase tokens expire after 60 min)
@@ -171,13 +172,11 @@
   };
 
   // Mark a notification as read
-<<<<<<< HEAD
   const markAsRead = async (notificationId: string) => {
     try {
       setNotifications(prev => 
         prev.map(n => n.id === notificationId ? { ...n, read: true } : n)
       );
-      const API_URL = process.env.NEXT_PUBLIC_API_URL || 'http://localhost:3001';
       const url = `${API_URL}/notifications/${notificationId}/read`;
       console.log('Marking notification as read:', url);
       await fetch(url, {
@@ -197,7 +196,6 @@
       setNotifications(prev => 
         prev.map(n => ({ ...n, read: true }))
       );
-      const API_URL = process.env.NEXT_PUBLIC_API_URL || 'http://localhost:3001';
       const url = `${API_URL}/notifications/read-all`;
       console.log('Marking all notifications as read:', url);
       await fetch(url, {
@@ -208,13 +206,17 @@
     }
   };
 
-  // Clear/delete a notification
-  const clearNotification = async (notificationId: string) => {
+  // Get count of unread notifications
+  const getUnreadCount = () => {
+    return notifications.filter(notification => !notification.read).length;
+  };
+
+  // Delete a notification
+  const deleteNotification = async (notificationId: string) => {
     try {
       setNotifications(prev => 
         prev.filter(n => n.id !== notificationId)
       );
-      const API_URL = process.env.NEXT_PUBLIC_API_URL || 'http://localhost:3001';
       const url = `${API_URL}/notifications/${notificationId}`;
       console.log('Deleting notification:', url);
       await fetch(url, {
@@ -223,35 +225,6 @@
     } catch (error) {
       console.error('Failed to delete notification:', error);
     }
-=======
-  const markAsRead = (notificationId: string) => {
-    setNotifications(prevNotifications => 
-      prevNotifications.map(notification => 
-        notification.id === notificationId 
-          ? { ...notification, read: true } 
-          : notification
-      )
-    );
-  };
-
-  // Mark all notifications as read
-  const markAllAsRead = () => {
-    setNotifications(prevNotifications => 
-      prevNotifications.map(notification => ({ ...notification, read: true }))
-    );
-  };
-
-  // Get count of unread notifications
-  const getUnreadCount = () => {
-    return notifications.filter(notification => !notification.read).length;
->>>>>>> b1b9168f
-  };
-
-  // Delete a notification
-  const deleteNotification = (notificationId: string) => {
-    setNotifications(prevNotifications => 
-      prevNotifications.filter(notification => notification.id !== notificationId)
-    );
   };
 
   // Calculate total unread count
