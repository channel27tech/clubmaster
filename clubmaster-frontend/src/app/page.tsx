--- conflicted
+++ resolved
@@ -65,11 +65,7 @@
       // This allows the player to see the final board state before showing the result
       setTimeout(() => {
         setShowGameResult(true);
-<<<<<<< HEAD
       }, 5000);
-=======
-      }, 100000);
->>>>>>> e5d3fbaf
     }
   }, [gameEnded, gameEndData]);
 
@@ -93,11 +89,7 @@
           opponentRatingChange: -12
         });
         setShowGameResult(true);
-<<<<<<< HEAD
       }, 5000);
-=======
-      }, 100000);
->>>>>>> e5d3fbaf
     }
     
     // Clean up timer when component unmounts or dependencies change
@@ -127,13 +119,8 @@
         <div className="mb-4">
           <MoveTracker />
         </div>
-<<<<<<< HEAD
         <div className="flex-grow flex flex-col items-center justify-center py-8">
-          <div className="w-full max-w-md mx-auto">
-=======
-        <div className="flex-grow flex flex-col items-center justify-center">
           <div className="w-full max-w-md mx-auto px-4">
->>>>>>> e5d3fbaf
             <ChessBoardWrapper />
           </div>
         </div>
