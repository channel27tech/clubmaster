'use client';
import { useState, useEffect } from 'react';
import { useRouter } from 'next/navigation';
import ChessBoardWrapper from './components/ChessBoardWrapper';
import Header from './components/Header';
import MoveTracker from './components/MoveTracker';
import WaitingScreen from './components/WaitingScreen';
import GameResultScreen from './components/GameResultScreen';
import { useSocket } from '../contexts/SocketContext';
import { GameResult } from './utils/types';

export default function Home() {
  const router = useRouter();
  const { socket, gameEnded, gameEndData, resetGameEnd } = useSocket();
  const [showWaitingScreen, setShowWaitingScreen] = useState(true);
  const [gameType, setGameType] = useState('standard');
  const [gameTime, setGameTime] = useState(10); // Default 10 minute game

  // Game result screen state
  const [showGameResult, setShowGameResult] = useState(false);
  const [gameResult, setGameResult] = useState<GameResult>({
    result: 'win',
    reason: 'checkmate',
    playerName: 'Asif',
    opponentName: 'Basith',
    playerRating: 1762,
    opponentRating: 2780,
    playerRatingChange: 12,
    opponentRatingChange: -12
  });

  // Control body overflow when waiting screen or game result is shown
  useEffect(() => {
    if (showWaitingScreen || showGameResult) {
      document.body.style.overflow = 'hidden';
    } else {
      document.body.style.overflow = 'auto';
    }
    
    // Reset overflow when component unmounts
    return () => {
      document.body.style.overflow = 'auto';
    };
  }, [showWaitingScreen, showGameResult]);

  // When a game ends, handle the result display
  useEffect(() => {
    if (gameEnded && gameEndData) {
      // Process the game end data to format it for our result screen
      const result = gameEndData.winner === 'you' ? 'win' : 
                     gameEndData.winner === 'opponent' ? 'loss' : 'draw';
      
      setGameResult({
        result,
        reason: gameEndData.reason || 'checkmate',
        playerName: gameEndData.playerName || 'You',
        opponentName: gameEndData.opponentName || 'Opponent',
        playerRating: gameEndData.playerRating || 1500,
        opponentRating: gameEndData.opponentRating || 1500,
        playerRatingChange: gameEndData.playerRatingChange || (result === 'win' ? 10 : (result === 'loss' ? -10 : 0)),
        opponentRatingChange: gameEndData.opponentRatingChange || (result === 'loss' ? 10 : (result === 'win' ? -10 : 0))
      });
      
      // Show the result screen after 5 seconds
      // This allows the player to see the final board state before showing the result
      setTimeout(() => {
        setShowGameResult(true);
      }, 5000);
    }
  }, [gameEnded, gameEndData]);

  // For testing purposes: show game end screen 5 seconds after chess board appears
  useEffect(() => {
    let timer: NodeJS.Timeout;
    
    // If waiting screen is hidden (chess board is visible) and game result is not showing yet
    if (!showWaitingScreen && !showGameResult) {
      // Set a timer to show the game end screen after 5 seconds
      timer = setTimeout(() => {
        // Sample win result
        setGameResult({
          result: 'win',
          reason: 'checkmate',
          playerName: 'Asif',
          opponentName: 'Basith',
          playerRating: 1762,
          opponentRating: 2780,
          playerRatingChange: 12,
          opponentRatingChange: -12
        });
        setShowGameResult(true);
      }, 5000);
    }
    
    // Clean up timer when component unmounts or dependencies change
    return () => {
      if (timer) clearTimeout(timer);
    };
  }, [showWaitingScreen, showGameResult]);

  const handleMatchmakingComplete = () => {
    // Hide the waiting screen when matchmaking completes
    setShowWaitingScreen(false);
  };

  const handleGameResultClose = () => {
    setShowGameResult(false);
    // Reset the game end state in the socket context
    resetGameEnd();
    // Return to the main menu or reset the game
    setShowWaitingScreen(true);
  };

  return (
    <main className="flex flex-col min-h-screen bg-[#4A7C59]">
      {/* Main content always renders - will be visible through blurred overlays */}
      <div className="relative w-full min-h-screen">
        <Header />
<<<<<<< HEAD
        <div className="mb-4">
          <MoveTracker />
        </div>
        <div className="flex-grow flex flex-col items-center justify-center">
          <div className="w-full max-w-md mx-auto px-4">
=======
        <MoveTracker />
        <div className="flex-grow flex flex-col items-center justify-center py-8">
          <div className="w-full max-w-md mx-auto">
>>>>>>> a1f9f69f
            <ChessBoardWrapper />
          </div>
        </div>
      </div>

      {/* Overlays */}
      {/* Waiting screen overlay - appears during matchmaking */}
      {showWaitingScreen && (
        <WaitingScreen 
          gameType={gameType}
          timeInMinutes={gameTime}
          onCancel={handleMatchmakingComplete}
        />
      )}

      {/* Game result screen overlay - appears after the game ends */}
      {showGameResult && (
        <GameResultScreen
          result={gameResult.result}
          reason={gameResult.reason}
          playerName={gameResult.playerName}
          opponentName={gameResult.opponentName}
          playerRating={gameResult.playerRating}
          opponentRating={gameResult.opponentRating}
          playerRatingChange={gameResult.playerRatingChange}
          opponentRatingChange={gameResult.opponentRatingChange}
          onClose={handleGameResultClose}
        />
      )}
    </main>
  );
}<|MERGE_RESOLUTION|>--- conflicted
+++ resolved
@@ -116,17 +116,11 @@
       {/* Main content always renders - will be visible through blurred overlays */}
       <div className="relative w-full min-h-screen">
         <Header />
-<<<<<<< HEAD
         <div className="mb-4">
           <MoveTracker />
         </div>
-        <div className="flex-grow flex flex-col items-center justify-center">
-          <div className="w-full max-w-md mx-auto px-4">
-=======
-        <MoveTracker />
         <div className="flex-grow flex flex-col items-center justify-center py-8">
           <div className="w-full max-w-md mx-auto">
->>>>>>> a1f9f69f
             <ChessBoardWrapper />
           </div>
         </div>
