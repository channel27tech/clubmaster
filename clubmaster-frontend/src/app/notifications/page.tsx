'use client';

import React, { useState, useEffect } from 'react';
import { useRouter } from 'next/navigation';
import Image from 'next/image';
import NotificationCard from '../components/NotificationCard';
import { useNotifications } from '../../context/NotificationsContext';
import * as notificationService from '../services/notificationService';
import { useAuth } from '../../context/AuthContext';

// Notification data types based on the NotificationsContext
interface NotificationData {
  id: string;
  type: 'GAME_INVITE' | 'FRIEND_REQUEST' | 'CLUB_MEMBER_JOINED' | 'CLUB_ROLE_UPDATE' | 'TOURNAMENT_ALERT' | 'TOURNAMENT_REMINDER' | 'CLUB_MEMBER_LEFT' | 'CLUB_MEMBER_REMOVED' | 'SUPER_ADMIN_TRANSFER_REQUEST' | 'SUPER_ADMIN_TRANSFER';
  title: string;
  message: string;
  avatarUrl: string;
  timestamp: Date;
  actions: ('accept' | 'reject' | 'view')[];
  read: boolean;
}

// Helper function to format time since timestamp
const timeAgo = (timestamp: Date): string => {
  const now = new Date();
  const diffInDays = Math.floor((now.getTime() - timestamp.getTime()) / (1000 * 60 * 60 * 24));
  
  if (diffInDays < 1) {
    return 'Today';
  } else if (diffInDays === 1) {
    return '1d ago';
  } else {
    return `${diffInDays}d ago`;
  }
};

export default function NotificationPage() {
  const router = useRouter();
  const [isLoading, setIsLoading] = useState(true);
  const [notifications, setNotifications] = useState<NotificationData[]>([]);
  const [error, setError] = useState<string | null>(null);
  const { markAsRead } = useNotifications();
  const { user } = useAuth();

  // Fetch notifications from the API
  useEffect(() => {
    const fetchNotificationsData = async () => {
      setIsLoading(true);
<<<<<<< HEAD
      try {
        // Fetch from API
        const result = await notificationService.fetchNotifications(50, 0);
        console.log('Fetched notifications:', result.notifications);
        if (result.notifications.length > 0) {
          // Map API data to the format we need
          const mappedNotifications = result.notifications.map(n => {
            let avatarUrl = '/images/avatars/default.jpg';
            let title = n.data.memberName || n.data.title || 'Member';
            let message = n.message || n.data.message || '';
            let type = n.type as NotificationData['type'];
            let actions: ('accept' | 'reject' | 'view')[] = ['view'];

            if (n.type === 'CLUB_MEMBER_LEFT') {
              avatarUrl = n.data.memberAvatar || '/images/avatars/default.jpg';
              title = n.data.memberName || 'Member';
              message = `${title} has left the club ${n.data.clubName}.`;
              type = 'CLUB_MEMBER_LEFT';
            }
            if (n.type === 'CLUB_MEMBER_REMOVED') {
              avatarUrl = n.data.clubLogo || '/images/avatars/default.jpg';
              title = n.data.clubName || 'Club';
              if (n.data.removedByName) {
                message = `You have been removed from the club ${n.data.clubName} by ${n.data.removedByName} (super admin).`;
              } else {
                message = n.data.message || `You have been removed from the club ${n.data.clubName}.`;
              }
              type = 'CLUB_MEMBER_REMOVED';
            }
            // Add super admin transfer request actions
            if (n.type === 'SUPER_ADMIN_TRANSFER') {
              actions = [];
              title = n.data.clubName || 'Club';
              message = n.data.message || `You are the new club member of this ${title}`;
              type = 'SUPER_ADMIN_TRANSFER' as any;
            }
            // ...other types can be handled here
            return {
              id: n.id,
              type,
              title,
              message,
              avatarUrl,
              timestamp: n.timestamp,
              actions,
              read: n.read
            };
          });
          setNotifications(mappedNotifications);
          setIsLoading(false);
          return;
        }
      } catch (error) {
        console.error("Error fetching notifications:", error);
      }
      setNotifications([]);
      setIsLoading(false);
=======
      setError(null);
      
      // Check if the user is authenticated
      if (!user) {
        setError("You must be logged in to view notifications");
        setIsLoading(false);
        return;
      }
      
      try {
        // Fetch from API - only get UNREAD notifications by default
        const result = await notificationService.fetchNotifications(50, 0, 'UNREAD');
        
        console.log('Received notifications from API:', result.notifications);
        
        // Map API data to the format we need
        const mappedNotifications = result.notifications.map(n => {
          console.log(`Processing notification ${n.id} of type ${n.type}:`, n);
          console.log(`Complete raw notification data:`, JSON.stringify(n));
          console.log(`Notification data keys:`, Object.keys(n.data || {}));
          
          // Determine actions based on notification type
          let actions: ('accept' | 'reject' | 'view')[] = ['view'];
          
          if (n.type === 'GAME_INVITE' || n.type === 'FRIEND_REQUEST') {
            actions = ['accept', 'reject'];
          } else if (n.type === 'TOURNAMENT_ALERT' && n.data.requiresAction) {
            actions = ['accept', 'reject'];
          }
          
          // Get avatar URL based on the notification type
          let avatarUrl = '/white-profile.png';
          let title = '';
          let message = '';
          
          if (n.type === 'FRIEND_REQUEST') {
            // For friend requests, use sender information
            console.log('Friend request data:', n.data);
            
            // For title/username, use the following priority order:
            const usernamePriorityFields = [
              'username',           // Primary field - Database username
              'senderUsername',     // Legacy field matching primary
              'displayName',        // Secondary field from database or Firebase
              'senderName',         // Legacy secondary field
              'senderDisplayName',  // Legacy secondary field 
              'firebaseName'        // Direct Firebase fallback
            ];
            
            // Find the first field that has a value
            let foundUsername = false;
            for (const field of usernamePriorityFields) {
              if (n.data[field]) {
                title = n.data[field];
                console.log(`Using ${field} field for username: ${title}`);
                foundUsername = true;
                break;
              }
            }
            
            // If no field had a value, use default
            if (!foundUsername) {
              title = 'Someone';
              console.log(`No username fields found, using default: ${title}`);
              console.log('Available fields:', Object.keys(n.data));
            }
            
            // For avatar, use the following priority order:
            const avatarPriorityFields = [
              'custom_photo_base64', // Primary field - Database custom photo
              'senderCustomPhoto',   // Legacy field matching primary
              'photoURL',            // Secondary field from database or Firebase
              'senderPhotoURL',      // Legacy secondary field
              'firebasePhotoURL'     // Direct Firebase fallback
            ];
            
            // Find the first field that has a value
            let foundAvatar = false;
            for (const field of avatarPriorityFields) {
              if (n.data[field]) {
                avatarUrl = n.data[field];
                console.log(`Using ${field} field for avatar: ${avatarUrl.substring(0, 30)}...`);
                foundAvatar = true;
                break;
              }
            }
            
            // If no field had a value, use default
            if (!foundAvatar) {
              avatarUrl = '/white-profile.png';
              console.log(`No avatar fields found, using default avatar`);
              console.log('Available fields:', Object.keys(n.data));
            }
            
            message = 'sent you a friend request';
          } else if (n.type === 'GAME_INVITE') {
            // Similar approach for game invites
            console.log('Game invite data:', n.data);
            
            // For title/username, use the following priority order:
            const usernamePriorityFields = [
              'username',           // Primary field - Database username
              'senderUsername',     // Legacy field matching primary
              'displayName',        // Secondary field from database or Firebase
              'senderName',         // Legacy secondary field
              'senderDisplayName',  // Legacy secondary field 
              'firebaseName'        // Direct Firebase fallback
            ];
            
            // Find the first field that has a value
            let foundUsername = false;
            for (const field of usernamePriorityFields) {
              if (n.data[field]) {
                title = n.data[field];
                console.log(`Using ${field} field for username: ${title}`);
                foundUsername = true;
                break;
              }
            }
            
            // If no field had a value, use default
            if (!foundUsername) {
              title = 'Someone';
              console.log(`No username fields found, using default: ${title}`);
              console.log('Available fields:', Object.keys(n.data));
            }
            
            // For avatar, use the following priority order:
            const avatarPriorityFields = [
              'custom_photo_base64', // Primary field - Database custom photo
              'senderCustomPhoto',   // Legacy field matching primary
              'photoURL',            // Secondary field from database or Firebase
              'senderPhotoURL',      // Legacy secondary field
              'firebasePhotoURL'     // Direct Firebase fallback
            ];
            
            // Find the first field that has a value
            let foundAvatar = false;
            for (const field of avatarPriorityFields) {
              if (n.data[field]) {
                avatarUrl = n.data[field];
                console.log(`Using ${field} field for avatar: ${avatarUrl.substring(0, 30)}...`);
                foundAvatar = true;
                break;
              }
            }
            
            // If no field had a value, use default
            if (!foundAvatar) {
              avatarUrl = '/white-profile.png';
              console.log(`No avatar fields found, using default avatar`);
              console.log('Available fields:', Object.keys(n.data));
            }
            
            message = 'invited you to play a game';
          } else if (n.type.includes('CLUB')) {
            avatarUrl = n.data.clubLogo || '/images/club-logos/clubmaster-gold.svg';
            title = n.data.title || n.data.clubName || 'Club Notification';
            message = n.message || n.data.message || '';
          } else if (n.type.includes('TOURNAMENT')) {
            avatarUrl = n.data.tournamentLogo || '/images/club-logos/kings-gambit.svg';
            title = n.data.title || n.data.tournamentName || 'Tournament Notification';
            message = n.message || n.data.message || '';
          } else {
            // Default for other notification types
            title = n.data.title || n.type;
            message = n.message || n.data.message || '';
          }
          
          const mappedNotification = {
            id: n.id,
            type: n.type as any,
            title: title,
            message: message,
            avatarUrl,
            timestamp: n.timestamp,
            actions,
            read: n.read
          };
          
          console.log('Mapped notification:', mappedNotification);
          return mappedNotification;
        });
        
        setNotifications(mappedNotifications);
      } catch (error: any) {
        console.error("Error fetching notifications:", error);
        
        // Handle different error types
        if (error.message?.includes('401')) {
          setError("Authentication error. Please sign in again.");
        } else if (error.message?.includes('User not authenticated')) {
          setError("You need to be logged in to view notifications.");
        } else {
          setError("Unable to load notifications. Please try again later.");
        }
      } finally {
        setIsLoading(false);
      }
>>>>>>> b1b9168f
    };
    fetchNotificationsData();
  }, [user]);

  // Handle the action buttons
  const handleAction = async (notificationId: string, action: string) => {
    // Find the notification to get its type
    const notification = notifications.find(n => n.id === notificationId);
    if (!notification) return;
    
    // Log the action being taken
    console.log(`Taking action '${action}' on notification ${notificationId} of type ${notification.type}`);
    
    if (action === 'view') {
      // Mark as read both locally and on the server
      await notificationService.markNotificationAsRead(notificationId);
      markAsRead(notificationId);
      
      // Update the local state
      setNotifications(prev => 
        prev.map(n => n.id === notificationId ? { ...n, read: true } : n)
      );
      
      // Handle navigation based on notification type
      if (notification.type === 'CLUB_ROLE_UPDATE' || notification.type === 'CLUB_MEMBER_JOINED') {
        router.push('/club/detail');
      } else if (notification.type.includes('TOURNAMENT')) {
        router.push('/tournament');
      }
    } else {
      try {
        // Optimistically update UI
        if (action === 'accept' || action === 'reject') {
          // Remove notification from list (optimistic UI update)
          setNotifications(prev => prev.filter(n => n.id !== notificationId));
        }
        
        // Call the API to handle the action
        console.log(`Sending ${action} action to API for notification ${notificationId}`);
        const success = await notificationService.handleNotificationAction(
          notificationId,
          action,
          notification.type
        );
        
        if (!success) {
          // If the action failed, revert the optimistic update
          console.error(`Action ${action} failed for notification ${notificationId}`);
          
          // Re-fetch notifications - only unread ones
          const result = await notificationService.fetchNotifications(50, 0, 'UNREAD');
          
          // Map to our format (simplified for brevity)
          const refreshedNotifications = result.notifications.map(n => {
            // Determine actions based on type
            let actions: ('accept' | 'reject' | 'view')[] = ['view'];
            if (n.type === 'FRIEND_REQUEST' || n.type === 'GAME_INVITE') {
              actions = ['accept', 'reject'];
            }
            
            // Get title with priority order using all possible fields
            let title = '';
            
            // Log the notification data for debugging
            console.log(`Refresh - Notification data for ${n.id}:`, n.data);
            
            // For title/username, use the first available field in this priority order:
            const usernamePriorityFields = [
              'username',           // Database username (primary)
              'senderUsername',     // Legacy field
              'senderName',         // Legacy field
              'senderDisplayName',  // Legacy field 
              'displayName',        // Common fallback
              'firebaseName'        // Firebase fallback
            ];
            
            // Find the first field that has a value
            let foundUsername = false;
            for (const field of usernamePriorityFields) {
              if (n.data[field]) {
                title = n.data[field];
                console.log(`Refresh - Using ${field} field for username: ${title}`);
                foundUsername = true;
                break;
              }
            }
            
            // If no field had a value, use default
            if (!foundUsername) {
              title = 'Someone';
              console.log(`Refresh - No username fields found, using default: ${title}`);
              console.log('Refresh - Available fields:', Object.keys(n.data));
            }
            
            // Get avatar with priority order
            let avatarUrl = '/white-profile.png';
            
            // For avatar, use the first available field in this priority order:
            const avatarPriorityFields = [
              'custom_photo_base64', // Database custom photo (primary)
              'senderCustomPhoto',   // Legacy field
              'senderPhotoURL',      // Legacy field
              'photoURL',            // Common fallback
              'firebasePhotoURL'     // Firebase fallback
            ];
            
            // Find the first field that has a value
            let foundAvatar = false;
            for (const field of avatarPriorityFields) {
              if (n.data[field]) {
                avatarUrl = n.data[field];
                console.log(`Refresh - Using ${field} field for avatar: ${avatarUrl.substring(0, 30)}...`);
                foundAvatar = true;
                break;
              }
            }
            
            // If no field had a value, use default
            if (!foundAvatar) {
              avatarUrl = '/white-profile.png';
              console.log(`Refresh - No avatar fields found, using default avatar`);
              console.log('Refresh - Available fields:', Object.keys(n.data));
            }
            
            return {
              id: n.id,
              type: n.type as any,
              title: title,
              message: n.message || n.data.message || '',
              avatarUrl: avatarUrl,
              timestamp: n.timestamp,
              actions,
              read: n.read
            };
          });
          
          setNotifications(refreshedNotifications);
        } else {
          console.log(`Successfully processed ${action} for notification ${notificationId}`);
        }
      } catch (error) {
        console.error('Error handling notification action:', error);
        
        // Re-fetch notifications on error to ensure UI is consistent
        try {
          const result = await notificationService.fetchNotifications(50, 0, 'UNREAD');
          // Use the same mapping logic as above for consistency
          const refreshedNotifications = result.notifications.map(n => {
            // Determine actions based on type
            let actions: ('accept' | 'reject' | 'view')[] = ['view'];
            if (n.type === 'FRIEND_REQUEST' || n.type === 'GAME_INVITE') {
              actions = ['accept', 'reject'];
            }
            
            // Get title with priority order using all possible fields
            let title = '';
            
            // Log the notification data for debugging
            console.log(`Refresh - Notification data for ${n.id}:`, n.data);
            
            // For title/username, use the first available field in this priority order:
            const usernamePriorityFields = [
              'username',           // Database username (primary)
              'senderUsername',     // Legacy field
              'senderName',         // Legacy field
              'senderDisplayName',  // Legacy field 
              'displayName',        // Common fallback
              'firebaseName'        // Firebase fallback
            ];
            
            // Find the first field that has a value
            let foundUsername = false;
            for (const field of usernamePriorityFields) {
              if (n.data[field]) {
                title = n.data[field];
                console.log(`Refresh - Using ${field} field for username: ${title}`);
                foundUsername = true;
                break;
              }
            }
            
            // If no field had a value, use default
            if (!foundUsername) {
              title = 'Someone';
              console.log(`Refresh - No username fields found, using default: ${title}`);
              console.log('Refresh - Available fields:', Object.keys(n.data));
            }
            
            // Get avatar with priority order
            let avatarUrl = '/white-profile.png';
            
            // For avatar, use the first available field in this priority order:
            const avatarPriorityFields = [
              'custom_photo_base64', // Database custom photo (primary)
              'senderCustomPhoto',   // Legacy field
              'senderPhotoURL',      // Legacy field
              'photoURL',            // Common fallback
              'firebasePhotoURL'     // Firebase fallback
            ];
            
            // Find the first field that has a value
            let foundAvatar = false;
            for (const field of avatarPriorityFields) {
              if (n.data[field]) {
                avatarUrl = n.data[field];
                console.log(`Refresh - Using ${field} field for avatar: ${avatarUrl.substring(0, 30)}...`);
                foundAvatar = true;
                break;
              }
            }
            
            // If no field had a value, use default
            if (!foundAvatar) {
              avatarUrl = '/white-profile.png';
              console.log(`Refresh - No avatar fields found, using default avatar`);
              console.log('Refresh - Available fields:', Object.keys(n.data));
            }
            
            return {
              id: n.id,
              type: n.type as any,
              title: title,
              message: n.message || n.data.message || '',
              avatarUrl: avatarUrl,
              timestamp: n.timestamp,
              actions,
              read: n.read
            };
          });
          
          setNotifications(refreshedNotifications);
        } catch (refreshError) {
          console.error('Error refreshing notifications:', refreshError);
        }
      }
    }
  };

  // Login button handler
  const handleLogin = () => {
    router.push('/login');
  };

  // Notification Card Component - Matches Clubmaster App Style
  const NotificationItem = ({ notification }: { notification: NotificationData }) => {
    const [imgError, setImgError] = useState(false);

    // Handle image loading errors
    const handleImageError = () => {
      setImgError(true);
    };

    // Determine the fallback image to use
    const getAvatarSrc = () => {
      if (imgError) {
        // If the image failed to load, use one of the profile images from the public directory
        return '/white-profile.png';
      }
      return notification.avatarUrl;
    };

    return (
      <div className="bg-[#4C5454] rounded-xl shadow-md p-4 mb-4 hover:bg-[#5A5E5E] transition-colors">
        <div className="flex">
          {/* Avatar */}
          <div className="relative mr-3 flex-shrink-0">
            <div className="w-12 h-12 rounded-full overflow-hidden bg-[#3E4546] flex items-center justify-center">
              <Image 
                src={getAvatarSrc()}
                alt={notification.title}
                width={48}
                height={48}
                className="w-full h-full object-cover"
                onError={handleImageError}
                priority
              />
            </div>
          </div>
          
          {/* Content */}
          <div className="flex-1 min-w-0">
            <div className="flex justify-between">
              <h3 className="text-[#FAF3DD] font-medium text-base">
                {notification.title}
              </h3>
              <span className="text-[#BDBDBD] text-xs">{timeAgo(notification.timestamp)}</span>
            </div>
            <p className="text-[#BDBDBD] text-sm mt-1 mb-3">{notification.message}</p>
            
            {/* Action Buttons */}
            <div className="flex justify-end mt-2 gap-x-2">
              {notification.actions.includes('view') && (
                <button 
                  onClick={() => handleAction(notification.id, 'view')}
                  className="bg-[#4A7C59] text-[#FAF3DD] text-sm font-medium px-4 py-2 rounded-md hover:bg-[#3D6A4A] transition-colors"
                >
                  View
                </button>
              )}
            </div>
          </div>
        </div>
      </div>
    );
  };

  return (
    <div className="min-h-screen w-full bg-[#333939]">
      {/* Header - Matches PlayerSelectionList style */}
      <div className="sticky top-0 z-20 bg-[#333939]">
        <div className="flex items-center px-4 py-4">
          <button 
            onClick={() => router.back()}
            className="text-[#BFC0C0]"
          >
            <svg xmlns="http://www.w3.org/2000/svg" fill="none" viewBox="0 0 24 24" strokeWidth={2.5} stroke="currentColor" className="w-6 h-6">
              <path strokeLinecap="round" strokeLinejoin="round" d="M10.5 19.5L3 12m0 0l7.5-7.5M3 12h18" />
            </svg>
          </button>
          <h1 className="flex-1 text-center text-[26px] font-semibold text-[#FAF3DD]">Notifications</h1>
          <span className="w-6"></span> {/* Empty space for symmetry */}
        </div>
      </div>

      {/* Notification List - With fixed max width and centered */}
      <div className="px-4 pt-2 pb-20" style={{ maxWidth: 480, margin: "0 auto" }}>
        {isLoading ? (
          <div className="flex items-center justify-center h-64">
            <div className="animate-spin rounded-full h-10 w-10 border-t-2 border-b-2 border-[#E9CB6B]"></div>
          </div>
        ) : error ? (
          <div className="flex flex-col items-center justify-center h-64 text-[#B0B0B0]">
            <svg width="64" height="64" viewBox="0 0 24 24" fill="none" xmlns="http://www.w3.org/2000/svg">
              <path d="M12 22C17.5228 22 22 17.5228 22 12C22 6.47715 17.5228 2 12 2C6.47715 2 2 6.47715 2 12C2 17.5228 6.47715 22 12 22Z" stroke="currentColor" strokeWidth="2" strokeLinecap="round" strokeLinejoin="round"/>
              <path d="M12 8V12" stroke="currentColor" strokeWidth="2" strokeLinecap="round" strokeLinejoin="round"/>
              <path d="M12 16H12.01" stroke="currentColor" strokeWidth="2" strokeLinecap="round" strokeLinejoin="round"/>
            </svg>
            <p className="mt-4 text-lg">{error}</p>
            {error.includes('authentication') || error.includes('logged in') ? (
              <button 
                onClick={handleLogin}
                className="mt-4 bg-[#4A7C59] text-[#FAF3DD] text-sm font-medium px-4 py-2 rounded-md hover:bg-[#3D6A4A] transition-colors"
              >
                Log In
              </button>
            ) : (
              <button 
                onClick={() => window.location.reload()}
                className="mt-4 bg-[#4A7C59] text-[#FAF3DD] text-sm font-medium px-4 py-2 rounded-md hover:bg-[#3D6A4A] transition-colors"
              >
                Retry
              </button>
            )}
          </div>
        ) : notifications.length === 0 ? (
          <div className="flex flex-col items-center justify-center h-64 text-[#B0B0B0]">
            <svg width="64" height="64" viewBox="0 0 24 24" fill="none" xmlns="http://www.w3.org/2000/svg">
              <path d="M12 22C17.5228 22 22 17.5228 22 12C22 6.47715 17.5228 2 12 2C6.47715 2 2 6.47715 2 12C2 17.5228 6.47715 22 12 22Z" stroke="currentColor" strokeWidth="2" strokeLinecap="round" strokeLinejoin="round"/>
              <path d="M8 15H16" stroke="currentColor" strokeWidth="2" strokeLinecap="round" strokeLinejoin="round"/>
              <path d="M9 9H9.01" stroke="currentColor" strokeWidth="2" strokeLinecap="round" strokeLinejoin="round"/>
              <path d="M15 9H15.01" stroke="currentColor" strokeWidth="2" strokeLinecap="round" strokeLinejoin="round"/>
            </svg>
            <p className="mt-4 text-lg">No notifications yet</p>
          </div>
        ) : (
          <div className="space-y-4">
            {notifications.map((notification) => (
              <NotificationItem 
                key={notification.id} 
                notification={notification} 
              />
            ))}
          </div>
        )}
      </div>

      {/* Responsive styles */}
      <style jsx global>{`
        @media (max-width: 600px) {
          .min-h-screen { min-height: 100vh; }
          .text-xl { font-size: 1.2rem; }
          .text-base { font-size: 1rem; }
        }
        @media (min-width: 601px) {
          .px-4 { padding-left: 2rem; padding-right: 2rem; }
          .pt-2 { padding-top: 1rem; }
          .pb-20 { padding-bottom: 5rem; }
        }
      `}</style>
    </div>
  );
} <|MERGE_RESOLUTION|>--- conflicted
+++ resolved
@@ -46,65 +46,6 @@
   useEffect(() => {
     const fetchNotificationsData = async () => {
       setIsLoading(true);
-<<<<<<< HEAD
-      try {
-        // Fetch from API
-        const result = await notificationService.fetchNotifications(50, 0);
-        console.log('Fetched notifications:', result.notifications);
-        if (result.notifications.length > 0) {
-          // Map API data to the format we need
-          const mappedNotifications = result.notifications.map(n => {
-            let avatarUrl = '/images/avatars/default.jpg';
-            let title = n.data.memberName || n.data.title || 'Member';
-            let message = n.message || n.data.message || '';
-            let type = n.type as NotificationData['type'];
-            let actions: ('accept' | 'reject' | 'view')[] = ['view'];
-
-            if (n.type === 'CLUB_MEMBER_LEFT') {
-              avatarUrl = n.data.memberAvatar || '/images/avatars/default.jpg';
-              title = n.data.memberName || 'Member';
-              message = `${title} has left the club ${n.data.clubName}.`;
-              type = 'CLUB_MEMBER_LEFT';
-            }
-            if (n.type === 'CLUB_MEMBER_REMOVED') {
-              avatarUrl = n.data.clubLogo || '/images/avatars/default.jpg';
-              title = n.data.clubName || 'Club';
-              if (n.data.removedByName) {
-                message = `You have been removed from the club ${n.data.clubName} by ${n.data.removedByName} (super admin).`;
-              } else {
-                message = n.data.message || `You have been removed from the club ${n.data.clubName}.`;
-              }
-              type = 'CLUB_MEMBER_REMOVED';
-            }
-            // Add super admin transfer request actions
-            if (n.type === 'SUPER_ADMIN_TRANSFER') {
-              actions = [];
-              title = n.data.clubName || 'Club';
-              message = n.data.message || `You are the new club member of this ${title}`;
-              type = 'SUPER_ADMIN_TRANSFER' as any;
-            }
-            // ...other types can be handled here
-            return {
-              id: n.id,
-              type,
-              title,
-              message,
-              avatarUrl,
-              timestamp: n.timestamp,
-              actions,
-              read: n.read
-            };
-          });
-          setNotifications(mappedNotifications);
-          setIsLoading(false);
-          return;
-        }
-      } catch (error) {
-        console.error("Error fetching notifications:", error);
-      }
-      setNotifications([]);
-      setIsLoading(false);
-=======
       setError(null);
       
       // Check if the user is authenticated
@@ -115,27 +56,35 @@
       }
       
       try {
-        // Fetch from API - only get UNREAD notifications by default
-        const result = await notificationService.fetchNotifications(50, 0, 'UNREAD');
+        // Fetch ALL notifications regardless of status
+        const result = await notificationService.fetchNotifications(50, 0, 'ALL');
         
         console.log('Received notifications from API:', result.notifications);
+        console.log('Total notifications count:', result.total);
         
-        // Map API data to the format we need
-        const mappedNotifications = result.notifications.map(n => {
+        if (result.notifications.length === 0) {
+          console.log('No notifications returned from the API');
+          setNotifications([]);
+          setIsLoading(false);
+          return;
+        }
+        
+          // Map API data to the format we need
+          const mappedNotifications = result.notifications.map(n => {
           console.log(`Processing notification ${n.id} of type ${n.type}:`, n);
           console.log(`Complete raw notification data:`, JSON.stringify(n));
           console.log(`Notification data keys:`, Object.keys(n.data || {}));
           
-          // Determine actions based on notification type
-          let actions: ('accept' | 'reject' | 'view')[] = ['view'];
-          
-          if (n.type === 'GAME_INVITE' || n.type === 'FRIEND_REQUEST') {
-            actions = ['accept', 'reject'];
-          } else if (n.type === 'TOURNAMENT_ALERT' && n.data.requiresAction) {
-            actions = ['accept', 'reject'];
-          }
-          
-          // Get avatar URL based on the notification type
+            // Determine actions based on notification type
+            let actions: ('accept' | 'reject' | 'view')[] = ['view'];
+            
+            if (n.type === 'GAME_INVITE' || n.type === 'FRIEND_REQUEST') {
+              actions = ['accept', 'reject'];
+            } else if (n.type === 'TOURNAMENT_ALERT' && n.data.requiresAction) {
+              actions = ['accept', 'reject'];
+            }
+            
+            // Get avatar URL based on the notification type
           let avatarUrl = '/white-profile.png';
           let title = '';
           let message = '';
@@ -157,7 +106,7 @@
             // Find the first field that has a value
             let foundUsername = false;
             for (const field of usernamePriorityFields) {
-              if (n.data[field]) {
+              if (n.data && n.data[field]) {
                 title = n.data[field];
                 console.log(`Using ${field} field for username: ${title}`);
                 foundUsername = true;
@@ -169,7 +118,7 @@
             if (!foundUsername) {
               title = 'Someone';
               console.log(`No username fields found, using default: ${title}`);
-              console.log('Available fields:', Object.keys(n.data));
+              console.log('Available fields:', Object.keys(n.data || {}));
             }
             
             // For avatar, use the following priority order:
@@ -184,7 +133,7 @@
             // Find the first field that has a value
             let foundAvatar = false;
             for (const field of avatarPriorityFields) {
-              if (n.data[field]) {
+              if (n.data && n.data[field]) {
                 avatarUrl = n.data[field];
                 console.log(`Using ${field} field for avatar: ${avatarUrl.substring(0, 30)}...`);
                 foundAvatar = true;
@@ -196,7 +145,7 @@
             if (!foundAvatar) {
               avatarUrl = '/white-profile.png';
               console.log(`No avatar fields found, using default avatar`);
-              console.log('Available fields:', Object.keys(n.data));
+              console.log('Available fields:', Object.keys(n.data || {}));
             }
             
             message = 'sent you a friend request';
@@ -217,7 +166,7 @@
             // Find the first field that has a value
             let foundUsername = false;
             for (const field of usernamePriorityFields) {
-              if (n.data[field]) {
+              if (n.data && n.data[field]) {
                 title = n.data[field];
                 console.log(`Using ${field} field for username: ${title}`);
                 foundUsername = true;
@@ -229,7 +178,7 @@
             if (!foundUsername) {
               title = 'Someone';
               console.log(`No username fields found, using default: ${title}`);
-              console.log('Available fields:', Object.keys(n.data));
+              console.log('Available fields:', Object.keys(n.data || {}));
             }
             
             // For avatar, use the following priority order:
@@ -244,7 +193,7 @@
             // Find the first field that has a value
             let foundAvatar = false;
             for (const field of avatarPriorityFields) {
-              if (n.data[field]) {
+              if (n.data && n.data[field]) {
                 avatarUrl = n.data[field];
                 console.log(`Using ${field} field for avatar: ${avatarUrl.substring(0, 30)}...`);
                 foundAvatar = true;
@@ -256,40 +205,76 @@
             if (!foundAvatar) {
               avatarUrl = '/white-profile.png';
               console.log(`No avatar fields found, using default avatar`);
-              console.log('Available fields:', Object.keys(n.data));
+              console.log('Available fields:', Object.keys(n.data || {}));
             }
             
             message = 'invited you to play a game';
-          } else if (n.type.includes('CLUB')) {
-            avatarUrl = n.data.clubLogo || '/images/club-logos/clubmaster-gold.svg';
-            title = n.data.title || n.data.clubName || 'Club Notification';
-            message = n.message || n.data.message || '';
-          } else if (n.type.includes('TOURNAMENT')) {
-            avatarUrl = n.data.tournamentLogo || '/images/club-logos/kings-gambit.svg';
-            title = n.data.title || n.data.tournamentName || 'Tournament Notification';
-            message = n.message || n.data.message || '';
+          } else if (n.type && (n.type.includes('CLUB') || n.type.includes('ADMIN'))) {
+            console.log('Club notification data:', n.data);
+            
+            // Handle club-related notifications
+            if (n.data) {
+              avatarUrl = n.data.clubLogo || '/images/club-logos/clubmaster-gold.svg';
+              title = n.data.title || n.data.clubName || 'Club Notification';
+              message = n.message || (n.data && n.data.message) || '';
+              
+              // Special handling for club member notifications
+              if (n.type === 'CLUB_MEMBER_REMOVED') {
+                avatarUrl = n.data.clubLogo || '/images/avatars/default.jpg';
+                title = n.data.clubName || 'Club';
+                if (n.data.removedByName) {
+                  message = `You have been removed from the club ${n.data.clubName} by ${n.data.removedByName}.`;
+                } else {
+                  message = n.data.message || `You have been removed from the club ${n.data.clubName}.`;
+                }
+                console.log('Processed CLUB_MEMBER_REMOVED notification:', { title, message });
+              } else if (n.type === 'CLUB_MEMBER_LEFT') {
+                title = n.data.memberUsername || 'A member';
+                message = n.data.message || `${title} has left your club ${n.data.clubName}.`;
+                avatarUrl = n.data.memberAvatar || '/images/avatars/default.jpg';
+                console.log('Processed CLUB_MEMBER_LEFT notification:', { title, message });
+              } else if (n.type === 'CLUB_MEMBER_JOINED') {
+                avatarUrl = n.data.memberAvatar || '/images/avatars/default.jpg';
+                title = n.data.memberUsername || n.data.memberName || 'New member';
+                message = `${title} has joined the club ${n.data.clubName}.`;
+                console.log('Processed CLUB_MEMBER_JOINED notification:', { title, message });
+              } else if (n.type === 'SUPER_ADMIN_TRANSFER') {
+                title = n.data.clubName || 'Club'; // Use clubName for the title
+                message = n.data.message || `You are the new super admin of the club ${title}`;
+                avatarUrl = n.data.clubLogo || '/images/club-logos/clubmaster-gold.svg'; // Use clubLogo for the avatar
+                console.log('Processed SUPER_ADMIN_TRANSFER notification:', { title, message });
+              }
+            } else {
+              console.warn(`Club notification ${n.id} has no data object`);
+              title = 'Club Notification';
+              message = n.message || 'You have a new club notification';
+            }
+          } else if (n.type && n.type.includes('TOURNAMENT')) {
+            avatarUrl = (n.data && n.data.tournamentLogo) || '/images/club-logos/kings-gambit.svg';
+            title = (n.data && (n.data.title || n.data.tournamentName)) || 'Tournament Notification';
+            message = n.message || (n.data && n.data.message) || '';
           } else {
             // Default for other notification types
-            title = n.data.title || n.type;
-            message = n.message || n.data.message || '';
+            title = (n.data && n.data.title) || n.type || 'Notification';
+            message = n.message || (n.data && n.data.message) || '';
           }
           
           const mappedNotification = {
-            id: n.id,
-            type: n.type as any,
+              id: n.id,
+              type: n.type as any,
             title: title,
             message: message,
-            avatarUrl,
-            timestamp: n.timestamp,
-            actions,
-            read: n.read
-          };
+              avatarUrl,
+            timestamp: n.timestamp || new Date(),
+              actions,
+            read: n.read || false
+            };
           
           console.log('Mapped notification:', mappedNotification);
           return mappedNotification;
-        });
-        
-        setNotifications(mappedNotifications);
+          });
+          
+          setNotifications(mappedNotifications);
       } catch (error: any) {
         console.error("Error fetching notifications:", error);
         
@@ -302,9 +287,8 @@
           setError("Unable to load notifications. Please try again later.");
         }
       } finally {
-        setIsLoading(false);
+      setIsLoading(false);
       }
->>>>>>> b1b9168f
     };
     fetchNotificationsData();
   }, [user]);
@@ -329,7 +313,7 @@
       );
       
       // Handle navigation based on notification type
-      if (notification.type === 'CLUB_ROLE_UPDATE' || notification.type === 'CLUB_MEMBER_JOINED') {
+      if (notification.type === 'CLUB_ROLE_UPDATE' || notification.type === 'CLUB_MEMBER_JOINED' || notification.type === 'SUPER_ADMIN_TRANSFER') {
         router.push('/club/detail');
       } else if (notification.type.includes('TOURNAMENT')) {
         router.push('/tournament');
@@ -602,6 +586,22 @@
                   className="bg-[#4A7C59] text-[#FAF3DD] text-sm font-medium px-4 py-2 rounded-md hover:bg-[#3D6A4A] transition-colors"
                 >
                   View
+                </button>
+              )}
+              {notification.actions.includes('accept') && (
+                <button 
+                  onClick={() => handleAction(notification.id, 'accept')}
+                  className="bg-[#4A7C59] text-[#FAF3DD] text-sm font-medium px-4 py-2 rounded-md hover:bg-[#3D6A4A] transition-colors"
+                >
+                  Accept
+                </button>
+              )}
+              {notification.actions.includes('reject') && (
+                <button 
+                  onClick={() => handleAction(notification.id, 'reject')}
+                  className="bg-[#E57373] text-[#FAF3DD] text-sm font-medium px-4 py-2 rounded-md hover:bg-[#D32F2F] transition-colors"
+                >
+                  Reject
                 </button>
               )}
             </div>
