--- conflicted
+++ resolved
@@ -76,20 +76,11 @@
     };
   }, [user]); // Depend only on user
   
-<<<<<<< HEAD
-  // Handle player selection - navigate to player profile
-  const handlePlayerSelect = (player: PlayerType) => {
-    if (player.id) {
-      router.push(`/player/${encodeURIComponent(player.id)}`);
-    }
-  };
-=======
   // Handle player selection
   const handleSelectOpponent = useCallback((player: PlayerType) => {
     // Navigate to the match setup screen, passing opponent details including socketId
     router.push(`/bet/match_setup_screen?opponent=${player.name}&opponentId=${player.id}${player.socketId ? `&socketId=${player.socketId}` : ''}`);
   }, [router]);
->>>>>>> 0dd1805f
 
   return (
     <PlayerSelectionList
