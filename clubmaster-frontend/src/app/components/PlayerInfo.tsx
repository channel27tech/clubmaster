--- conflicted
+++ resolved
@@ -17,27 +17,13 @@
   isActive?: boolean; // New prop to indicate if it's this player's turn
 }
 
-// Value mapping for pieces to sort by importance
-const pieceValues: Record<PieceType, number> = {
-  'pawn': 1,
-  'knight': 3,
-  'bishop': 3,
-  'rook': 5,
-  'queen': 9,
-  'king': 0 // Kings shouldn't be captured, but including for completeness
-};
-
 const PlayerInfo: React.FC<PlayerInfoProps> = ({
   position,
   username,
   rating,
-<<<<<<< HEAD
   isGuest,
   capturedPieces,
   isActive = false // Default to inactive
-=======
-  capturedPieces
->>>>>>> 7bfe613b
 }) => {
   // Determine styles based on position (top/bottom)
   const isTop = position === 'top';
@@ -108,7 +94,6 @@
   };
 
   return (
-<<<<<<< HEAD
     <div className={`w-full ${isTop ? 'mb-3' : 'mt-3'} py-1 px-1 relative`}>
       {/* Removed side bar indicator */}
       
@@ -156,35 +141,6 @@
             </div>
           </div>
         </div>
-=======
-    <div className="flex items-center">
-      {/* Avatar on the left */}
-      <div className="w-9 h-9 rounded-sm overflow-hidden mr-3">
-        <div 
-          className="w-full h-full flex items-center justify-center" 
-          style={{ backgroundColor: colors.profile.bg }}
-        >
-          <span className="font-bold text-sm" style={{ color: colors.profile.pieceColor }}>
-            {username.charAt(0).toUpperCase()}
-          </span>
-        </div>
-      </div>
-      
-      {/* Player name and captured pieces in a column */}
-      <div className="flex flex-col justify-center">
-        {/* Player name and rating */}
-        <div className="flex items-center">
-          <h3 className="font-bold text-sm text-[#FAF3DD]">
-            {username}
-          </h3>
-          {rating && <span className="text-xs text-[#FAF3DD] ml-1">({rating})</span>}
-        </div>
-        
-        {/* Captured pieces */}
-        <div className="mt-0.5">
-          {renderCapturedPieces()}
-        </div>
->>>>>>> 7bfe613b
       </div>
       
       {/* Removed "Your turn" text indicator */}
