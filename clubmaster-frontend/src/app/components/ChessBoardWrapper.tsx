'use client';
import { useState, useCallback, useEffect, useMemo } from 'react';
import dynamic from 'next/dynamic';
import PlayerInfo from './PlayerInfo';
import MoveControls from './MoveControls';
import GameClock from './GameClock';
import GameResultScreen from './GameResultScreen';
import { player1, player2 } from '../utils/mockData';
import { MoveHistoryState } from '../utils/moveHistory';
import { getGameStatus, getChessEngine } from '../utils/chessEngine';
import { useSound } from '../../contexts/SoundContext';
import { useSocket } from '../../contexts/SocketContext';
import { playSound, preloadSoundEffects } from '../utils/soundEffects';
import { CapturedPiece, GameResultType, GameEndReason } from '../utils/types';
import DisconnectionNotification from './DisconnectionNotification';

// Use dynamic import in a client component
const ChessBoard = dynamic(() => import('./ChessBoard'), {
  ssr: false,
});

// Function to convert time string from backend to seconds
const getTimeInSeconds = (timeControlStr: string): number => {
  try {
    // Expected format: "3+0", "5+0", "10+0"
    const mainTimePart = timeControlStr.split('+')[0];
    const minutes = parseInt(mainTimePart);
    
    // Direct mapping for known values for reliability
    if (minutes === 3) return 180; // 3 minutes
    if (minutes === 5) return 300; // 5 minutes
    if (minutes === 10) return 600; // 10 minutes
    
    // Fallback calculation for other values
    return minutes * 60;
  } catch (error) {
    console.error('Error parsing time control string:', error);
    return 300; // Default to 5 minutes (300 seconds)
  }
};

// Map a timeControl string to a game mode
const getGameModeFromTimeControl = (timeControlStr: string): string => {
  try {
    const minutes = parseInt(timeControlStr.split('+')[0]);
    // Exact matches first
    if (minutes === 3) return 'Bullet';
    if (minutes === 5) return 'Blitz';
    if (minutes === 10) return 'Rapid';
    // Fallback ranges
    if (minutes <= 3) return 'Bullet';
    if (minutes <= 5) return 'Blitz';
    return 'Rapid';
  } catch (error) {
    console.error('Error mapping time control to game mode:', error);
    return 'Blitz'; // Default fallback
  }
};

interface ChessBoardWrapperProps {
  playerColor?: 'white' | 'black' | null;
  timeControl?: string;
  gameId?: string;
  onSanMoveListChange?: (sanMoves: string[]) => void;
}

export default function ChessBoardWrapper({ playerColor, timeControl = '5+0', gameId = '', onSanMoveListChange }: ChessBoardWrapperProps) {
  // Get game ID from props or use derived from URL if available
  // eslint-disable-next-line @typescript-eslint/no-unused-vars
  const [gameRoomId, setGameRoomId] = useState<string>(gameId);
  
  // Socket context for real-time communication
  const { socket } = useSocket();
  
  // Sound context
  const { soundEnabled } = useSound();
  
  const [moveHistory, setMoveHistory] = useState<MoveHistoryState | null>(null);
  const [sanMoveList, setSanMoveList] = useState<string[]>([]);
  
  // Captured pieces state
  const [capturedByWhite, setCapturedByWhite] = useState<CapturedPiece[]>([]);
  const [capturedByBlack, setCapturedByBlack] = useState<CapturedPiece[]>([]);
  
  // Active player for timers
  const [activePlayer, setActivePlayer] = useState<'white' | 'black' | null>('white');
  
  // Game state
  const [gameState, setGameState] = useState({
    hasStarted: true,
    isWhiteTurn: true,
    hasWhiteMoved: false,
    isGameOver: false,
    timeControl: timeControl || '5+0', // Use passed timeControl or default
    gameMode: getGameModeFromTimeControl(timeControl || '5+0') // Derive game mode from time control
  });
  
  // Add debugging log when component first renders
  useEffect(() => {
    console.log('ChessBoardWrapper initial gameState with hasWhiteMoved=false:', gameState);
  }, []);
  
  // Debug gameState.hasWhiteMoved changes
  useEffect(() => {
    console.log('DEBUG ChessBoardWrapper - hasWhiteMoved changed:', {
      hasWhiteMoved: gameState.hasWhiteMoved,
      moveHistory: moveHistory ? {
        length: moveHistory?.moves?.length,
        currentMoveIndex: moveHistory?.currentMoveIndex
      } : 'null',
      canAbortGame: !gameState.hasWhiteMoved && (!moveHistory || !moveHistory.moves || moveHistory.moves.length === 0)
    });
  }, [gameState.hasWhiteMoved, moveHistory]);
  
  // Update gameState when timeControl prop changes
  useEffect(() => {
    if (timeControl) {
      const gameMode = getGameModeFromTimeControl(timeControl);
      setGameState(prev => ({
        ...prev,
        timeControl: timeControl,
        gameMode: gameMode
      }));
      console.log(`Updated timeControl to: ${timeControl}, game mode: ${gameMode}`);
      
      // Validate time control format
      if (!timeControl.match(/^\d+\+\d+$/)) {
        console.warn('Invalid time control format:', timeControl);
      }
    }
  }, [timeControl]);
  
  // Listen for game state updates from the server
  useEffect(() => {
    // Define listener for game state updates
    const handleGameStateUpdated = (event: CustomEvent) => {
      console.log('Game state update received:', event.detail);
      
      // Update local game state with the received state
      setGameState(prev => ({
        ...prev,
        hasWhiteMoved: event.detail.hasWhiteMoved,
        isWhiteTurn: event.detail.isWhiteTurn,
        hasStarted: event.detail.hasStarted,
        isGameOver: event.detail.isGameOver
      }));
    };
    
    // Add the event listener
    window.addEventListener('game_state_updated', handleGameStateUpdated as EventListener);
    
    // Clean up when component unmounts
    return () => {
      window.removeEventListener('game_state_updated', handleGameStateUpdated as EventListener);
    };
  }, []);
  
  // Calculate time in seconds based on the time control string
  const gameTimeInSeconds = useMemo(() => {
    if (!timeControl) return 300; // Default to 5 minutes
    console.log('Calculating time from:', timeControl);
    const seconds = getTimeInSeconds(timeControl);
    console.log('Calculated seconds:', seconds);
    return seconds;
  }, [timeControl]);
  
  // Draw offer state
  // eslint-disable-next-line @typescript-eslint/no-unused-vars
  const [drawOfferReceived, setDrawOfferReceived] = useState(false);
  // eslint-disable-next-line @typescript-eslint/no-unused-vars
  const [drawOfferTimeRemaining, setDrawOfferTimeRemaining] = useState(30);
  const [drawOfferTimeout, setDrawOfferTimeout] = useState<NodeJS.Timeout | null>(null);

  // Add disconnection states
  const [opponentDisconnected, setOpponentDisconnected] = useState(false);
  const [disconnectedPlayerName, setDisconnectedPlayerName] = useState('');
  const [reconnectionTimeRemaining, setReconnectionTimeRemaining] = useState(120); // 2 minutes in seconds
  const [reconnectionTimerId, setReconnectionTimerId] = useState<NodeJS.Timeout | null>(null);

  // Define captured pieces for each player
  const [whiteCapturedPieces, setWhiteCapturedPieces] = useState<CapturedPiece[]>([]);
  const [blackCapturedPieces, setBlackCapturedPieces] = useState<CapturedPiece[]>([]);

  // For this demo, we'll copy pieces from mock data
  useEffect(() => {
    setWhiteCapturedPieces(player1.capturedPieces as CapturedPiece[]);
    setBlackCapturedPieces(player2.capturedPieces as CapturedPiece[]);
  }, []);

  // Preload sound effects when component mounts
  useEffect(() => {
    preloadSoundEffects(soundEnabled);
  }, [soundEnabled]);
  
  // Track captured pieces
  useEffect(() => {
    if (!moveHistory) return;
    
    const updateCapturedPieces = () => {
      try {
        // Get the current position from Chess.js
        const chess = getChessEngine();
        const board = chess.board();
        
        // Count pieces on the board
        const piecesOnBoard = {
          'wp': 0, 'wn': 0, 'wb': 0, 'wr': 0, 'wq': 0, 'wk': 0,
          'bp': 0, 'bn': 0, 'bb': 0, 'br': 0, 'bq': 0, 'bk': 0
        };
        
        // Count pieces on the board
        for (let row = 0; row < 8; row++) {
          for (let col = 0; col < 8; col++) {
            const piece = board[row][col];
            if (piece) {
              const key = piece.color + piece.type;
              piecesOnBoard[key as keyof typeof piecesOnBoard]++;
            }
          }
        }
        
        // Initial pieces counts
        const initialPieces = {
          'wp': 8, 'wn': 2, 'wb': 2, 'wr': 2, 'wq': 1, 'wk': 1,
          'bp': 8, 'bn': 2, 'bb': 2, 'br': 2, 'bq': 1, 'bk': 1
        };
        
        // Adjust for promotions - track all pawn promotions from move history
        const promotions: { fromColor: string, toType: string }[] = [];
        if (moveHistory.moves) {
          moveHistory.moves.forEach(move => {
            if (move.promotion) {
              const fromColor = move.piece.color === 'white' ? 'w' : 'b';
              const toType = move.promotion === 'queen' ? 'q' : 
                             move.promotion === 'rook' ? 'r' : 
                             move.promotion === 'bishop' ? 'b' : 
                             move.promotion === 'knight' ? 'n' : '';
              
              if (toType) {
                promotions.push({ fromColor, toType });
              }
            }
          });
        }
        
        // Adjust initial counts based on promotions
        promotions.forEach(({ fromColor, toType }) => {
          // Decrement pawn count
          const pawnKey = `${fromColor}p` as keyof typeof initialPieces;
          initialPieces[pawnKey]--;
          
          // Increment promoted piece count
          const pieceKey = `${fromColor}${toType}` as keyof typeof initialPieces;
          initialPieces[pieceKey]++;
        });
        
        // Calculate captured pieces
        const newCapturedByWhite: CapturedPiece[] = [];
        const newCapturedByBlack: CapturedPiece[] = [];
        
        // Map from chess.js piece notation to our piece types
        const pieceTypeMap: Record<string, 'pawn' | 'knight' | 'bishop' | 'rook' | 'queen' | 'king'> = {
          'p': 'pawn',
          'n': 'knight',
          'b': 'bishop',
          'r': 'rook',
          'q': 'queen',
          'k': 'king'
        };
        
        // Calculate pieces captured by white (black pieces missing from board)
        Object.entries(initialPieces)
          .filter(([key]) => key.startsWith('b')) // Only black pieces
          .forEach(([key, count]) => {
            const pieceType = key[1];
            const onBoardCount = piecesOnBoard[key as keyof typeof piecesOnBoard];
            const capturedCount = count - onBoardCount;
            
            for (let i = 0; i < capturedCount; i++) {
              newCapturedByWhite.push({
                type: pieceTypeMap[pieceType],
                color: 'black',
                id: `black-${pieceType}-${i}-${Date.now()}`
              });
            }
          });
        
        // Calculate pieces captured by black (white pieces missing from board)
        Object.entries(initialPieces)
          .filter(([key]) => key.startsWith('w')) // Only white pieces
          .forEach(([key, count]) => {
            const pieceType = key[1];
            const onBoardCount = piecesOnBoard[key as keyof typeof piecesOnBoard];
            const capturedCount = count - onBoardCount;
            
            for (let i = 0; i < capturedCount; i++) {
              newCapturedByBlack.push({
                type: pieceTypeMap[pieceType],
                color: 'white',
                id: `white-${pieceType}-${i}-${Date.now()}`
              });
            }
          });
        
        // Update state
        setCapturedByWhite(newCapturedByWhite);
        setCapturedByBlack(newCapturedByBlack);
      } catch (error) {
        console.error('Error updating captured pieces:', error);
      }
    };
    
    // Update captured pieces whenever move history changes
    updateCapturedPieces();
  }, [moveHistory]);

  // Socket event listeners
  useEffect(() => {
    if (!socket) return;
    
    const safeSocket = socket;
    
    // Keep track of last established turn state with timestamps
    // This helps prevent issues when other WebSocket operations like sound settings occur
    const gameStateTracker = {
      isWhiteTurn: true,
      hasStarted: false,
      lastUpdateTime: Date.now(),
      // Store player turn by color for reliable referencing
      activePlayer: 'white' as 'white' | 'black' | null,
      // Store a reference to the active interval to prevent duplicates
      stateCheckInterval: null as NodeJS.Timeout | null
    };

    // Listen for draw offers
    safeSocket.on('offer_draw', () => {
      setDrawOfferReceived(true);
      
      // Play notification sound if enabled
      if (soundEnabled) {
        playSound('NOTIFICATION', true);
      }
      
      // Set a timeout to auto-decline after 30 seconds
      const timeout = setTimeout(() => {
        setDrawOfferReceived(false);
        safeSocket.emit('decline_draw', { gameId: gameRoomId });
      }, 30000);
      
      setDrawOfferTimeout(timeout);
      
      // Start countdown
      const countdownInterval = setInterval(() => {
        setDrawOfferTimeRemaining((prev) => {
          if (prev <= 1) {
            clearInterval(countdownInterval);
            return 0;
          }
          return prev - 1;
        });
      }, 1000);
    });

    // Game events that would update the game state
    safeSocket.on('game_started', () => {
      gameStateTracker.hasStarted = true;
      gameStateTracker.lastUpdateTime = Date.now();
      
      setGameState(prev => ({ 
        ...prev, 
        hasStarted: true 
      }));
      
      // Play game start sound if enabled
      if (soundEnabled) {
        playSound('GAME_START', true);
      }
    });
    
    safeSocket.on('move_made', ({ player, isCapture, isCheck }) => {
      // Update our game state tracker
      gameStateTracker.lastUpdateTime = Date.now();
      
      // First update game state
      if (player === 'white') {
        gameStateTracker.isWhiteTurn = false;
        gameStateTracker.activePlayer = 'black';
        
        setGameState(prev => ({ 
          ...prev, 
          isWhiteTurn: false,
          hasWhiteMoved: true 
        }));
        
        // Also ensure activePlayer state is synchronized
        setActivePlayer('black');
      } else {
        gameStateTracker.isWhiteTurn = true;
        gameStateTracker.activePlayer = 'white';
        
        setGameState(prev => ({ 
          ...prev, 
          isWhiteTurn: true,
          // Always mark hasWhiteMoved as true after any move (even black's moves)
          hasWhiteMoved: true
        }));
        
        // Also ensure activePlayer state is synchronized
        setActivePlayer('white');
      }
      
      // Then play sounds if enabled
      if (soundEnabled) {
        if (isCheck) {
          playSound('CHECK', true);
        } else if (isCapture) {
          playSound('CAPTURE', true);
        } else {
          playSound('MOVE', true);
        }
      }
    });
    
    // Start a reliable state check interval 
    // This is critical to ensure clocks continue running after WebSocket operations
    if (gameStateTracker.stateCheckInterval === null) {
      gameStateTracker.stateCheckInterval = setInterval(() => {
        // Only verify if game has started and not ended
        if (gameStateTracker.hasStarted) {
          // Get current game state
          setGameState(prev => {
            // If the game is over, don't modify anything
            if (prev.isGameOver) return prev;
            
            // If it's been over 5 seconds since our last update, force a re-sync
            const needsForceUpdate = Date.now() - gameStateTracker.lastUpdateTime > 5000;
            
            // If no changes needed and not forcing update, return the same state to avoid re-renders
            if (prev.isWhiteTurn === gameStateTracker.isWhiteTurn && !needsForceUpdate) {
              return prev;
            }
            
            // Otherwise update to match the last known turn state
            console.log('⚠️ Correcting game clock state');
            return {
              ...prev,
              isWhiteTurn: gameStateTracker.isWhiteTurn
            };
          });
          
          // Also ensure activePlayer state is synchronized
          setActivePlayer(gameStateTracker.activePlayer);
        }
      }, 1000); // Check every second for more responsiveness
    }
    
    safeSocket.on('checkmate', (data) => {
      // Update game tracker state
      gameStateTracker.activePlayer = null;
      
      // Get winner and loser from data
      const isWinner = safeSocket.id === data.winnerSocketId;
<<<<<<< HEAD
=======
      // Use isLoser in the result calculation to avoid unused variable warning
>>>>>>> c2ed2b49
      const isLoser = safeSocket.id === data.loserSocketId;
      
      // Create result data 
      const resultData = {
<<<<<<< HEAD
        result: isWinner ? 'win' : 'loss' as 'win' | 'loss',
=======
        result: isWinner ? 'win' : (isLoser ? 'loss' : 'draw') as GameResultType,
>>>>>>> c2ed2b49
        reason: 'checkmate' as GameEndReason,
        playerName: player1.username,
        opponentName: player2.username,
        playerRating: player1.rating || 1500,
        opponentRating: player2.rating || 1500,
        playerRatingChange: isWinner ? 10 : -10,
        opponentRatingChange: isWinner ? -10 : 10
      };
      
      // Set game result data and show result screen
      setGameResultData(resultData);
      setShowResultScreen(true);
      
      // Update game state
      setGameState(prev => ({
        ...prev,
        isGameOver: true
      }));
      
      if (soundEnabled) {
        playSound('CHECKMATE', true);
      }
    });
    
    safeSocket.on('draw', () => {
      // Update game tracker state
      gameStateTracker.activePlayer = null;
      
      if (soundEnabled) {
        playSound('DRAW', true);
      }
    });
    
    // Clean up intervals and event listeners on unmount
    return () => {
      if (gameStateTracker.stateCheckInterval) {
        clearInterval(gameStateTracker.stateCheckInterval);
        gameStateTracker.stateCheckInterval = null;
      }
      
      // Clean up all event listeners to prevent memory leaks
      safeSocket.off('offer_draw');
      safeSocket.off('game_started');
      safeSocket.off('move_made');
      safeSocket.off('checkmate');
      safeSocket.off('draw');
    };
    
    // Add disconnection event handlers
    safeSocket.on('opponent_disconnected', ({ playerId, reconnectTimeoutSeconds }) => {
      // Determine which player disconnected and set their name
      const isPlayer1 = playerId === player1.id;
      const disconnectedPlayer = isPlayer1 ? player1 : player2;
      
      setDisconnectedPlayerName(disconnectedPlayer.username);
      setOpponentDisconnected(true);
      
      // Set the reconnection time limit (either 2 minutes or remaining time on clock, whichever is less)
      const timeLimit = Math.min(reconnectTimeoutSeconds, 120);
      setReconnectionTimeRemaining(timeLimit);
      
      // Play disconnection sound if enabled
      if (soundEnabled) {
        playSound('NOTIFICATION', true);
      }
      
      // Start countdown timer
      const timerId = setInterval(() => {
        setReconnectionTimeRemaining(prev => {
          if (prev <= 1) {
            clearInterval(timerId);
            return 0;
          }
          return prev - 1;
        });
      }, 1000);
      
      setReconnectionTimerId(timerId);
    });
    
    safeSocket.on('opponent_reconnected', () => {
      // Clear disconnection state and timers
      setOpponentDisconnected(false);
      
      if (reconnectionTimerId) {
        clearInterval(reconnectionTimerId);
        setReconnectionTimerId(null);
      }
      
      // Play reconnection sound if enabled
      if (soundEnabled) {
        playSound('GAME_START', true);
      }
    });
    
    safeSocket.on('game_timeout_disconnection', ({ winnerId, reason }) => {
      // Handle game ending due to disconnection timeout
      const isWinner = safeSocket.id === winnerId;
      
      // Show appropriate message
      setGameState(prev => ({
        ...prev,
        isGameOver: true,
        gameOverReason: reason || 'Disconnection'
      }));
      
      // Create game result data
      const resultData = {
        result: isWinner ? 'win' : 'loss' as GameResultType,
        reason: 'disconnection' as GameEndReason,
        playerName: player1.username,
        opponentName: player2.username,
        playerRating: player1.rating || 1500,
        opponentRating: player2.rating || 1500,
        playerRatingChange: isWinner ? 10 : -10,
        opponentRatingChange: isWinner ? -10 : 10
      };
      
      // Set result data and show result screen
      setGameResultData(resultData);
      setShowResultScreen(true);
      
      // Stop both clocks
      setActivePlayer(null);
      
      // Play game end sound
      if (soundEnabled) {
        playSound('GAME_END', true);
      }
    });

    // Listen for game aborted event
    safeSocket.on('game_aborted', ({ gameId: abortedGameId, reason }) => {
      if (gameRoomId === abortedGameId) {
        // Update game state to reflect abort
        setGameState(prevState => ({
          ...prevState,
          isGameOver: true,
        }));

        // Stop both clocks when game is aborted
        setActivePlayer(null);

        // Play notification sound
        if (soundEnabled) {
          playSound('NOTIFICATION', true);
        }

        // Set game result data for abort
        setGameResultData({
          result: 'draw',
          reason: 'abort',
          playerName: player1.username,
          opponentName: player2.username,
          playerRating: player1.rating || 1500,
          opponentRating: player2.rating || 1500,
          playerRatingChange: 0, // No rating change on abort
          opponentRatingChange: 0  // No rating change on abort
        });

        // Show the result screen
        setShowResultScreen(true);

        console.log(`Game ${gameRoomId} has been aborted. Reason: ${reason}`);
      }
    });

    // Listen for game resigned event
    safeSocket.on('gameResigned', ({ gameId: resignedGameId, winner, loser, resigning }) => {
      console.log(`=========== RECEIVED GAME RESIGNED EVENT ===========`);
      console.log(`Game resigned event received with gameId: ${resignedGameId}, current gameId: ${gameRoomId}`);
      console.log(`Winner socketId: ${winner}, Loser socketId: ${loser}, My socketId: ${safeSocket.id}, Resigning: ${resigning}`);
      
      if (gameRoomId === resignedGameId) {
        console.log('MATCHED GAME ID - Processing resignation event');
        
        // Update game state to reflect resignation
        setGameState(prevState => ({
          ...prevState,
          isGameOver: true,
        }));

        // Stop both clocks when game is resigned
        setActivePlayer(null);

        // Play notification sound
        if (soundEnabled) {
          playSound('GAME_END', true);
        }

        // Determine if current player is the winner or loser
        // Use multiple methods to determine winner/loser status for redundancy
        const isResigningPlayer = resigning === true;
        const isWinner = safeSocket.id === winner;
        const isLoser = safeSocket.id === loser || isResigningPlayer;
        
        // If neither match, fallback to comparing colors and last move
        let resultType: 'win' | 'loss' | 'draw' = isWinner ? 'win' : (isLoser ? 'loss' : 'draw');
        
        // Last resort fallback if we couldn't determine winner/loser
        if (!isWinner && !isLoser) {
          console.warn('Cannot determine winner/loser from socket IDs, using fallback logic');
          
          // For resignation, if we're not sure, fallback to the player who last moved as the winner
          // This is not perfect but better than showing nothing
          resultType = playerColor === 'white' ? 
            (!gameState.isWhiteTurn ? 'win' : 'loss') : 
            (gameState.isWhiteTurn ? 'win' : 'loss');
            
          console.log(`Fallback result determination: ${resultType}`);
        }

        // Get player names based on perspective (determined by the result)
        const myName = resultType === 'win' ? player1.username : player2.username;
        const opponentName = resultType === 'win' ? player2.username : player1.username;

        // Log the resulting data for debugging
        console.log('Creating game result data with:', {
          result: resultType,
          reason: 'resignation',
          myName,
          opponentName,
          isWinner,
          isLoser,
          isResigningPlayer
        });

        // Set game result data for resignation
        setGameResultData({
          result: resultType,
          reason: 'resignation',
          playerName: myName,
          opponentName: opponentName,
          playerRating: resultType === 'win' ? player1.rating || 1500 : player2.rating || 1500,
          opponentRating: resultType === 'win' ? player2.rating || 1500 : player1.rating || 1500,
          playerRatingChange: resultType === 'win' ? 10 : -10, 
          opponentRatingChange: resultType === 'win' ? -10 : 10
        });

        // Dispatch a game_ended event to ensure result screen shows
        console.log('Dispatching game_ended event for resignation from ChessBoardWrapper');
        try {
          const gameEndedEvent = new CustomEvent('game_ended', {
            detail: {
              reason: 'resignation',
              result: resultType,
              source: 'chessBoardWrapper',
              timestamp: Date.now()
            }
          });
          window.dispatchEvent(gameEndedEvent);
        } catch (error) {
          console.error('Error dispatching game_ended event:', error);
        }

        // Forcefully attempt to show the result screen directly without delays
        setShowResultScreen(true);
        console.log('Result screen activated, showResultScreen set to true');
        
        // Also trigger with a delay as a fallback - try multiple times
        const showResultDelays = [200, 1000, 2000];
        showResultDelays.forEach(delay => {
          setTimeout(() => {
            if (!showResultScreen) {
              console.log(`FALLBACK ${delay}ms: Result screen not shown, forcing display`);
              setShowResultScreen(true);
              
              // Also dispatch another event as a backup
              try {
                window.dispatchEvent(new CustomEvent('game_ended', {
                  detail: {
                    reason: 'resignation',
                    result: resultType,
                    source: `chessBoardWrapper-fallback-${delay}`,
                    timestamp: Date.now()
                  }
                }));
              } catch (error) {
                console.error(`Error dispatching fallback game_ended event at ${delay}ms:`, error);
              }
            }
          }, delay);
        });

        console.log(`Game ${gameRoomId} has been resigned. Current player ${resultType === 'win' ? 'won' : 'lost'}.`);
      } else {
        console.log(`Ignored resign event for different game ID (received: ${resignedGameId}, current: ${gameRoomId})`);
      }
    });

    // Listen for game end events
    safeSocket.on('game_end', (data) => {
      console.log('========= RECEIVED GAME_END EVENT FROM SERVER =========', data);

      // Determine if this is a checkmate
      if (data.reason === 'checkmate') {
        console.log('Game ended due to checkmate - showing result screen');
<<<<<<< HEAD
        
        // Use winnerColor and loserColor to determine if this player won or lost
        console.log('Debugging playerColor value:', { playerColor });
        const isWinner = playerColor === data.winnerColor;
        const isLoser = playerColor === data.loserColor;
        const resultType: 'win' | 'loss' | 'draw' = isWinner ? 'win' : (isLoser ? 'loss' : 'draw');
        
        console.log('Color comparison for checkmate game_end event:', {
          playerColor,
          winnerColor: data.winnerColor,
          loserColor: data.loserColor,
          isWinner,
          isLoser,
          resultType
        });
        
        // Set game result data with explicit title and secondary text
        const resultData = {
          result: resultType,
          reason: 'checkmate' as GameEndReason,
          playerName: player1.username,
          opponentName: player2.username,
          playerRating: player1.rating || 1500,
          opponentRating: player2.rating || 1500,
          playerRatingChange: resultType === 'win' ? 10 : -10,
          opponentRatingChange: resultType === 'win' ? -10 : 10
        };
        setGameResultData(resultData);
        
        console.log('Setting game result data for checkmate:', resultData);
        
        // Update game state with specific win/loss message
        setGameState(prev => ({
          ...prev,
          isGameOver: true,
          gameResult: resultType === 'win' ? 'You Won by Checkmate!' : 'You Lost by Checkmate'
        }));
        
        // Stop clocks
        setActivePlayer(null);
        
        // Show result screen
        setShowResultScreen(true);
        console.log('Result screen activated for checkmate game_end event');
        
        // Force immediate rendering of GameResultScreen with correct result
        setTimeout(() => {
          setShowResultScreen(false);
          setTimeout(() => {
            setShowResultScreen(true);
            console.log('Forced re-render of result screen with result:', resultType);
          }, 100);
        }, 100);
        return;
      }

      // Determine if this is a resignation
      if (data.reason === 'resignation' || data.endReason === 'resignation') {
        console.log('Game ended due to resignation - showing result screen');
=======
>>>>>>> c2ed2b49
        
        // Use winnerColor and loserColor to determine if this player won or lost
        console.log('Debugging playerColor value:', { playerColor });
        const isWinner = playerColor === data.winnerColor;
        const isLoser = playerColor === data.loserColor;
        const resultType: 'win' | 'loss' | 'draw' = isWinner ? 'win' : (isLoser ? 'loss' : 'draw');
        
        console.log('Color comparison for checkmate game_end event:', {
          playerColor,
          winnerColor: data.winnerColor,
          loserColor: data.loserColor,
          isWinner,
          isLoser,
          resultType
        });
        
        // Set game result data with explicit title and secondary text
        const resultData = {
          result: resultType,
          reason: 'checkmate' as GameEndReason,
          playerName: player1.username,
          opponentName: player2.username,
          playerRating: player1.rating || 1500,
          opponentRating: player2.rating || 1500,
          playerRatingChange: resultType === 'win' ? 10 : -10,
          opponentRatingChange: resultType === 'win' ? -10 : 10
        };
        setGameResultData(resultData);
        
        console.log('Setting game result data for checkmate:', resultData);
        
        // Update game state with specific win/loss message
        setGameState(prev => ({
          ...prev,
          isGameOver: true,
          gameResult: resultType === 'win' ? 'You Won by Checkmate!' : 'You Lost by Checkmate'
        }));
        
        // Stop clocks
        setActivePlayer(null);
        
        // Show result screen
        setShowResultScreen(true);
<<<<<<< HEAD
=======
        console.log('Result screen activated for checkmate game_end event');
        
        // Force immediate rendering of GameResultScreen with correct result
        setTimeout(() => {
          setShowResultScreen(false);
          setTimeout(() => {
            setShowResultScreen(true);
            console.log('Forced re-render of result screen with result:', resultType);
          }, 100);
        }, 100);
        return;
      }

      // Determine if this is a resignation
      if (data.reason === 'resignation' || data.endReason === 'resignation') {
        console.log('Game ended due to resignation - showing result screen');
        
        // Determine winner/loser using multiple approaches for redundancy
        const mySocketId = safeSocket.id;
        const isWinner = mySocketId === data.winner || mySocketId === data.winnerId;
        const isLoser = mySocketId === data.loser || mySocketId === data.loserId;
        const resultType: 'win' | 'loss' | 'draw' = isWinner ? 'win' : (isLoser ? 'loss' : 'draw');
        
        // Create game result data
        const resultData = {
          result: resultType,
          reason: data.reason as GameEndReason,
          playerName: player1.username,
          opponentName: player2.username,
          playerRating: player1.rating || 1500,
          opponentRating: player2.rating || 1500,
          playerRatingChange: resultType === 'win' ? 10 : (resultType === 'loss' ? -10 : 0),
          opponentRatingChange: resultType === 'win' ? -10 : (resultType === 'loss' ? 10 : 0)
        };
        
        // Set game result data
        setGameResultData(resultData);
        
        // Update game state
        setGameState(prev => ({
          ...prev,
          isGameOver: true,
        }));
        
        // Stop clocks
        setActivePlayer(null);
        
        // Show result screen
        setShowResultScreen(true);
>>>>>>> c2ed2b49
        console.log('Result screen activated for game_end event');
      }
    });

    return () => {
      safeSocket.off('offer_draw');
      safeSocket.off('game_started');
      safeSocket.off('move_made');
      safeSocket.off('checkmate');
      safeSocket.off('draw');
      safeSocket.off('game_end');
      safeSocket.off('gameResigned');
      
      // Clear any existing timeouts
      if (drawOfferTimeout) {
        clearTimeout(drawOfferTimeout);
      }
      
      // Cleanup disconnection event listeners
      safeSocket.off('opponent_disconnected');
      safeSocket.off('opponent_reconnected');
      safeSocket.off('game_timeout_disconnection');
      
      // Clear any existing timeouts
      if (reconnectionTimerId) {
        clearInterval(reconnectionTimerId);
      }

      safeSocket.off('game_aborted');
    };
  }, [socket, soundEnabled, gameRoomId]);

  // Add redundant clock state synchronization
  useEffect(() => {
    // Sync activePlayer with gameState whiteTurn
    // This adds redundancy to ensure clocks work even if one state gets out of sync
    if (!gameState.isGameOver) {
      const newActivePlayer = gameState.isWhiteTurn ? 'white' : 'black';
      if (activePlayer !== newActivePlayer) {
        setActivePlayer(newActivePlayer);
      }
    }
  }, [gameState.isWhiteTurn, gameState.isGameOver, activePlayer]);

  // Add a specific stable reference for making moves
  // This helps ensure moves can be made even if other socket operations interrupt the connection
  const [moveQueue, setMoveQueue] = useState<Array<{from: string, to: string, promotion?: string}>>([]);
  
  // Dedicated effect for handling the move queue
  // This is completely separated from sound settings or other game state updates
  useEffect(() => {
    if (!socket || !moveQueue.length || !gameRoomId) return;
    
    const move = moveQueue[0];
    
    // Create a function to handle a single move
    const processMoveWithRetry = async () => {
      try {
        console.log(`Processing move: ${move.from} to ${move.to}`);
        const currentPlayerColor = !gameState.isWhiteTurn ? 'white' : 'black'; // Invert since move is being made
        
        // Attempt to emit the move event
        socket.emit('move_made', {
          gameId: gameRoomId,
          from: move.from,
          to: move.to,
          player: currentPlayerColor,
          promotion: move.promotion
        });
        
        // Remove this move from the queue
        setMoveQueue(prev => prev.slice(1));
      } catch (error) {
        console.error('Error processing move:', error);
        
        // If there's an error, try again after a short delay
        setTimeout(processMoveWithRetry, 500);
      }
    };
    
    // Execute immediately
    processMoveWithRetry();
  }, [socket, moveQueue, gameRoomId, gameState.isWhiteTurn]);

  // Effect to notify parent about SAN move list changes
  useEffect(() => {
    if (onSanMoveListChange) {
      onSanMoveListChange(sanMoveList);
    }
  }, [sanMoveList, onSanMoveListChange]);
  
  // Handle move history updates from the ChessBoard component
  const handleMoveHistoryChange = useCallback((history: MoveHistoryState) => {
    setMoveHistory(history);
    
    if (history && history.moves && history.moves.length > 0) {
      const currentSanMoves = history.moves.map(move => move.notation);
      // Ensure we are not causing an infinite loop if onSanMoveListChange itself causes a re-render
      // that somehow feeds back into history. This check is a basic safeguard.
      // A more robust solution might involve comparing previous and current sanMoveList.
      setSanMoveList(prevSanMoveList => {
        if (JSON.stringify(prevSanMoveList) !== JSON.stringify(currentSanMoves)) {
          return currentSanMoves;
        }
        return prevSanMoveList;
      });
    } else {
      setSanMoveList(prevSanMoveList => {
        if (prevSanMoveList.length > 0) {
          return [];
        }
        return prevSanMoveList;
      });
    }

    // Update captured pieces based on the current move
    if (history.moves.length > 0 && history.currentMoveIndex >= 0) {
      const currentMove = history.moves[history.currentMoveIndex];
      if (currentMove.boardState && currentMove.boardState.capturedPieces) {
        setWhiteCapturedPieces(currentMove.boardState.capturedPieces.white);
        setBlackCapturedPieces(currentMove.boardState.capturedPieces.black);
      }
    } else if (history.currentMoveIndex === -1) {
      // At initial position, reset captured pieces
      setWhiteCapturedPieces([]);
      setBlackCapturedPieces([]);
    }
    
    // Check game status after every move
    const status = getGameStatus();
    
    // Handle checkmate immediately
    if (status.isCheckmate) {
      // Determine the winner based on whose turn it is
      // In chess, the player who can't move is in checkmate, so the other player wins
      const isCurrentPlayerWinner = (status.turn === 'white' && playerColor === 'black') || 
                                  (status.turn === 'black' && playerColor === 'white');
      
      // Create game result data for checkmate
      const resultData = {
        result: isCurrentPlayerWinner ? 'win' : 'loss' as 'win' | 'loss',
        reason: 'checkmate' as GameEndReason,
        playerName: player1.username,
        opponentName: player2.username,
        playerRating: player1.rating || 1500,
        opponentRating: player2.rating || 1500,
        playerRatingChange: isCurrentPlayerWinner ? 10 : -10,
        opponentRatingChange: isCurrentPlayerWinner ? -10 : 10
      };
      
      // Set the game result data and show result screen
      setGameResultData(resultData);
      setShowResultScreen(true);
      
      // Update game state
      setGameState(prev => ({
        ...prev,
        isGameOver: true,
        isWhiteTurn: status.turn === 'white'
      }));
      
      // Stop both clocks
      setActivePlayer(null);
      
      // Play checkmate sound
      if (soundEnabled) {
        playSound('CHECKMATE', true);
      }
      
      return;
    }
    
    // Update game state based on chess.js status
    setGameState(prev => ({ 
      ...prev,
      isWhiteTurn: status.turn === 'white',
      hasWhiteMoved: true,
      isGameOver: status.isGameOver,
    }));
    
    // If the game is over due to checkmate, stalemate, etc., show the result screen
    if (status.isGameOver) {
      // Determine the result
      let result: GameResultType = 'draw';
      let reason: GameEndReason = 'stalemate';
      
      if (status.isCheckmate) {
        // If it's checkmate, the current player (whose turn it is) lost
        result = status.turn === playerColor ? 'loss' : 'win';
        reason = 'checkmate';
      } else if (status.isDraw) {
        result = 'draw';
        reason = 'stalemate';
      }
      
      // Create result data
      const resultData = {
        result,
        reason,
        playerName: player1.username,
        opponentName: player2.username,
        playerRating: player1.rating || 1500,
        opponentRating: player2.rating || 1500,
        playerRatingChange: result === 'win' ? 10 : (result === 'loss' ? -10 : 0),
        opponentRatingChange: result === 'win' ? -10 : (result === 'loss' ? 10 : 0)
      };
      
      // Set result data and show the screen
      setGameResultData(resultData);
      setShowResultScreen(true);
    }
    
    // Update active player for clocks
    if (status.isGameOver) {
      setActivePlayer(null); // Stop both clocks
    } else {
      setActivePlayer(status.turn === 'white' ? 'white' : 'black'); // Set the active player based on whose turn it is
    }
    
    // If a move is made, add it to the move queue
    if (history.moves.length > 0 && history.currentMoveIndex === history.moves.length - 1) {
      const lastMove = history.moves[history.currentMoveIndex];
      
      // Add to move queue instead of directly emitting
      setMoveQueue(prev => [...prev, {
        from: lastMove.from,
        to: lastMove.to,
        promotion: lastMove.promotion
      }]);
    }
  }, []);
  
  // Handle back button click
  const handleBackClick = useCallback(() => {
    // These buttons interact with the board through its exposed methods
    // We're simulating a click on the hidden button in ChessBoard
    const backButton = document.querySelector('.hidden button:first-child') as HTMLButtonElement;
    if (backButton) {
      backButton.click();
    }
    
    // Play button click sound with button label
    playSound('BUTTON_CLICK', soundEnabled, 1.0, 'Back');
  }, [soundEnabled]);
  
  // Handle forward button click
  const handleForwardClick = useCallback(() => {
    // These buttons interact with the board through its exposed methods
    // We're simulating a click on the hidden button in ChessBoard
    const forwardButton = document.querySelector('.hidden button:last-child') as HTMLButtonElement;
    if (forwardButton) {
      forwardButton.click();
    }
    
    // Play button click sound with button label
    playSound('BUTTON_CLICK', soundEnabled, 1.0, 'Forward');
  }, [soundEnabled]);
  
  // Determine if we can go back/forward in the move history
  const canGoBack = moveHistory ? moveHistory.currentMoveIndex >= 0 : false;
  const canGoForward = moveHistory ? moveHistory.currentMoveIndex < moveHistory.moves.length - 1 : false;
  
  // Debug values
  useEffect(() => {
    console.log('ChessBoardWrapper received playerColor:', playerColor);
    console.log('ChessBoardWrapper using timeControl:', gameState.timeControl);
    console.log('Calculated game time in seconds:', gameTimeInSeconds);
    console.log('Using gameId:', gameRoomId);
  }, [playerColor, gameState.timeControl, gameTimeInSeconds, gameRoomId]);
  
  // Mock handler for time out events
  const handleTimeOut = (player: 'white' | 'black') => {
    console.log(`${player} player ran out of time`);
    
    // Emit timeout event to the server
    if (socket) {
      socket.emit('timeout_occurred', {
        gameId: gameRoomId,
        playerColor: player
      });
      console.log(`Emitted timeout_occurred event for ${player} in game ${gameRoomId}`);
    }
    
    // Use setState callback to avoid referencing current state directly
    setActivePlayer(() => null); // Stop both clocks
    
    // Update game state
    setGameState(prev => ({
      ...prev,
      isGameOver: true,
    }));
    
    // Create game result data for timeout
    const timeoutResultData = {
      result: player === playerColor ? 'loss' : 'win' as GameResultType,
      reason: 'timeout' as GameEndReason,
      playerName: player1.username,
      opponentName: player2.username,
      playerRating: player1.rating || 1500,
      opponentRating: player2.rating || 1500,
      playerRatingChange: player === playerColor ? -10 : 10,
      opponentRatingChange: player === playerColor ? 10 : -10
    };
    
    // Set result data and show result screen
    setGameResultData(timeoutResultData);
    setShowResultScreen(true);
    
    // Play time out sound
    if (soundEnabled) {
      playSound('GAME_END', true);
    }
    
    // Set game result data based on the player who timed out
    const resultType = playerColor === player ? 'loss' : 'win';
    setGameResultData({
      result: resultType as GameResultType,
      reason: 'timeout' as GameEndReason,
      playerName: player1.username,
      opponentName: player2.username,
      playerRating: player1.rating || 1500,
      opponentRating: player2.rating || 1500,
      playerRatingChange: resultType === 'win' ? 10 : -10,
      opponentRatingChange: resultType === 'win' ? -10 : 10
    });
    
    // Show result screen
    setShowResultScreen(true);
  };

  // Handle draw offer responses
  // eslint-disable-next-line @typescript-eslint/no-unused-vars
  const handleAcceptDraw = useCallback(() => {
    if (!socket) return;
    
    socket.emit('accept_draw', { gameId: gameRoomId });
    setDrawOfferReceived(false);
    
    // Play button click sound
    playSound('BUTTON_CLICK', soundEnabled, 1.0, 'Accept');
    
    if (drawOfferTimeout) {
      clearTimeout(drawOfferTimeout);
      setDrawOfferTimeout(null);
    }
    
    // Update game state
    setGameState(prev => ({
      ...prev,
      isGameOver: true,
    }));
    
    // Create game result data for draw
    const drawResultData = {
      result: 'draw' as GameResultType,
      reason: 'agreement' as GameEndReason,
      playerName: player1.username,
      opponentName: player2.username,
      playerRating: player1.rating || 1500,
      opponentRating: player2.rating || 1500,
      playerRatingChange: 0,
      opponentRatingChange: 0
    };
    
    // Set result data and show result screen
    setGameResultData(drawResultData);
    setShowResultScreen(true);
    
    // Stop the clocks
    setActivePlayer(null);
  }, [socket, gameRoomId, drawOfferTimeout, soundEnabled]);

  // eslint-disable-next-line @typescript-eslint/no-unused-vars
  const handleDeclineDraw = useCallback(() => {
    if (!socket) return;
    
    socket.emit('decline_draw', { gameId: gameRoomId });
    setDrawOfferReceived(false);
    
    // Play button click sound
    playSound('BUTTON_CLICK', soundEnabled, 1.0, 'Decline');
    
    if (drawOfferTimeout) {
      clearTimeout(drawOfferTimeout);
      setDrawOfferTimeout(null);
    }
  }, [socket, gameRoomId, drawOfferTimeout, soundEnabled]);

  // Handle resignation from the current player
  const handleResignGame = () => {
    console.log('Handling resignation - emitting resign', { gameId });
    
    // Immediately update UI state for the resigning player
    setGameState(prev => ({
      ...prev,
      isGameOver: true,
    }));
    
    // Create explicit game result data for the resigning player
    const resignResultData = {
      result: 'loss' as GameResultType, // Explicitly type as 'loss'
      reason: 'resignation' as GameEndReason,
      playerName: player1.username,
      opponentName: player2.username,
      playerRating: player1.rating || 1500,
      opponentRating: player2.rating || 1500,
      playerRatingChange: -10, // Always negative for resigner
      opponentRatingChange: 10  // Always positive for opponent
    };
    
    // Set result data and show result screen immediately
    setGameResultData(resignResultData);
    setShowResultScreen(true);
    
    // Emit the resignation to the server
    if (socket) {
      socket.emit('resign', { gameId });
      console.log('Emitted resign event');
    }
    
    // Stop clocks
    setActivePlayer(null);
    
    // Broadcast a local game_ended event with explicit result type
    const gameEndedEvent = new CustomEvent('game_ended', {
      detail: {
        reason: 'resignation',
        result: 'loss',  // Explicit result for the player who resigned
        source: 'local_resign',
        loserSocketId: socket?.id // Mark self as loser
      }
    });
    window.dispatchEvent(gameEndedEvent);
  };

  // Handle offering a draw
  // eslint-disable-next-line @typescript-eslint/no-unused-vars
  const handleOfferDraw = useCallback(() => {
    if (!socket) return;
    
    socket.emit('offer_draw', { gameId: gameRoomId });
  }, [socket, gameRoomId]);

  // Handle aborting the game
  const handleAbortGame = () => {
    if (!socket || !gameRoomId) return;

    // Log abort attempt
    console.log(`Attempting to abort game ${gameRoomId}`);

    // Emit abort_game event with gameId
    socket.emit('abort_game', { gameId: gameRoomId });
    
    // Play sound
    playSound('BUTTON_CLICK', soundEnabled, 1.0, 'Abort');
  };

  // When gameRoomId changes, join the socket room
  useEffect(() => {
    if (socket && gameRoomId) {
      console.log(`Joining game room: ${gameRoomId}`);
      
      // First emit enter_game to get the initial game state
      socket.emit('enter_game', { gameId: gameRoomId });
      
      // Then use the explicit join_game_room handler
      socket.emit('join_game_room', { gameId: gameRoomId });

      // Listen for confirmation of joining the room
      const handleJoinedRoom = (data: { gameId: string, playerId: string }) => {
        console.log(`Successfully joined game room ${data.gameId} as player ${data.playerId}`);
      };
      
      socket.on('joined_game_room', handleJoinedRoom);
      
      // Cleanup
      return () => {
        socket.off('joined_game_room', handleJoinedRoom);
      };
    }
  }, [socket, gameRoomId]);

  // When gameState.isGameOver changes, clear chess engine state if game is over
  useEffect(() => {
    if (gameState.isGameOver) {
      // Clear persistent chess state from localStorage to prevent issues in future games
      if (typeof window !== 'undefined') {
        localStorage.removeItem('chess_engine_state');
        console.log('Cleared chess engine state due to game end');
      }
    }
  }, [gameState.isGameOver]);

  // Add game result screen state
  const [showResultScreen, setShowResultScreen] = useState(false);
  const [gameResultData, setGameResultData] = useState<{
    result: GameResultType;
    reason: GameEndReason;
    playerName: string;
    opponentName: string;
    playerRating: number;
    opponentRating: number;
    playerRatingChange: number;
    opponentRatingChange: number;
  } | null>(null);

  // Add handler to close game result screen
  const handleCloseResultScreen = useCallback(() => {
    setShowResultScreen(false);
    
    // Redirect to home or matchmaking page
    window.location.href = '/';
  }, []);

  // Listen for the game_ended custom event
  useEffect(() => {
    const handleGameEnded = (event: CustomEvent) => {
      const { reason, result, winnerSocketId, loserSocketId, source, winnerColor, loserColor } = event.detail;
      console.log('Game ended event received:', { 
        reason, 
        result, 
        winnerSocketId, 
        loserSocketId,
        source, 
        mySocketId: socket?.id,
        winnerColor,
        loserColor
      });
      
      let finalResult: GameResultType;
      
      // First, prioritize winnerColor and loserColor if available and playerColor is defined
      if (winnerColor && loserColor && playerColor) {
        if (playerColor === winnerColor) {
          finalResult = 'win';
          console.log('Result determined from winnerColor match: win');
        } else if (playerColor === loserColor) {
          finalResult = 'loss';
          console.log('Result determined from loserColor match: loss');
        } else {
          finalResult = 'draw';
          console.log('No color match found, defaulting to draw');
        }
      } else if (result === 'win' || result === 'loss' || result === 'draw') {
        // Use the result directly if it's valid
        finalResult = result as GameResultType;
        console.log(`Using provided result: ${finalResult}`);
      } else if (socket && (winnerSocketId || loserSocketId)) {
        // If we have socket IDs, use them to determine winner/loser
        if (winnerSocketId && socket.id === winnerSocketId) {
          finalResult = 'win';
          console.log('Result determined from winnerSocketId match: win');
        } else if (loserSocketId && socket.id === loserSocketId) {
          finalResult = 'loss';
          console.log('Result determined from loserSocketId match: loss');
        } else if (reason === 'resignation') {
          // For resignation with no match, default to loss
          finalResult = 'loss';
          console.log('Using fallback for resignation with no socket match: loss');
        } else {
          // Default to draw for other cases (not resignations)
          finalResult = 'draw';
          console.log('Using default fallback: draw (non-resignation event)');
        }
      } else {
        // Last resort default - special handling for resignation
        if (reason === 'resignation') {
          // For resignations, default to loss if still unknown 
          finalResult = 'loss'; 
          console.log('Last resort fallback for resignation: loss');
        } else {
          // For other reasons, default to draw
          finalResult = 'draw';
          console.log(`Last resort fallback for ${reason}: draw`);
        }
      }
      
      // Create game result data
      const resultData = {
        result: finalResult,
        reason: reason as GameEndReason,
        playerName: player1.username,
        opponentName: player2.username,
        playerRating: player1.rating || 1500,
        opponentRating: player2.rating || 1500,
        playerRatingChange: finalResult === 'win' ? 10 : (finalResult === 'loss' ? -10 : 0),
        opponentRatingChange: finalResult === 'win' ? -10 : (finalResult === 'loss' ? 10 : 0)
      };
      
      // Log the final game result data for debugging
      console.log('Final game result data:', resultData);
      
      // Set the game result data state
      setGameResultData(resultData);
      
      // Show the result screen
      setShowResultScreen(true);
      
      // Stop both clocks
      setActivePlayer(null);
      
      // Update game state with specific message based on result
      setGameState(prev => ({
        ...prev,
        isGameOver: true,
        gameResult: reason === 'checkmate' ? (finalResult === 'win' ? 'YOU WON BY CHECKMATE' : 'YOU LOST BY CHECKMATE') : 
                    reason === 'timeout' ? (finalResult === 'win' ? 'YOU WON BY TIMEOUT' : 'YOU LOST BY TIMEOUT') :
                    reason === 'resignation' ? (finalResult === 'win' ? 'YOU WON BY RESIGNATION' : 'YOU LOST BY RESIGNATION') : 'Game Over'
      }));
    };
    
    // Add event listener
    window.addEventListener('game_ended', handleGameEnded as EventListener);
    
    // Clean up
    return () => {
      window.removeEventListener('game_ended', handleGameEnded as EventListener);
    };
  }, [socket, playerColor]);

  // Add dedicated result screen visibility effect to ensure it shows when needed
  useEffect(() => {
    // If the game is over and we have result data but the screen isn't shown, show it
    if (gameState.isGameOver && gameResultData && !showResultScreen) {
      console.log('Game is over with result data but screen not showing - forcing display', {
        isGameOver: gameState.isGameOver,
        hasResultData: !!gameResultData,
        showResultScreen
      });
      setShowResultScreen(true);
    }
  }, [gameState.isGameOver, gameResultData, showResultScreen]);

  // Debug logging for move controls
  useEffect(() => {
    console.log('DEBUG ChessBoardWrapper - Move Controls Debug:', {
      hasWhiteMoved: gameState.hasWhiteMoved,
      moveHistory: moveHistory ? {
        length: moveHistory?.moves?.length,
        currentMoveIndex: moveHistory?.currentMoveIndex
      } : 'null',
      canAbortGame: !gameState.hasWhiteMoved && (!moveHistory || !moveHistory.moves || moveHistory.moves.length === 0)
    });
  }, [gameState.hasWhiteMoved, moveHistory, gameState]);

  return (
    <div className="flex flex-col w-full h-full rounded-t-xl rounded-b-none sm:rounded-t-xl sm:rounded-b-none overflow-hidden flex-shrink-0 pb-[62px]" style={{ backgroundColor: '#4A7C59' }}>
      {/* Game Result Screen */}
      {showResultScreen && gameResultData && (
        <GameResultScreen
          result={gameResultData.result}
          reason={gameResultData.reason}
          playerName={gameResultData.playerName}
          opponentName={gameResultData.opponentName}
          playerRating={gameResultData.playerRating}
          opponentRating={gameResultData.opponentRating}
          playerRatingChange={gameResultData.playerRatingChange}
          opponentRatingChange={gameResultData.opponentRatingChange}
          onClose={handleCloseResultScreen}
        />
      )}
      
      {/* Draw Offer Notification */}
      {/* <DrawOfferNotification
        isOpen={drawOfferReceived}
        onAccept={handleAcceptDraw}
        onDecline={handleDeclineDraw}
        opponentName={player2.username}
        timeRemaining={drawOfferTimeRemaining}
      /> */}
      
      {/* Determine which player is at top/bottom based on perspective */}
      {playerColor === 'black' ? (
        <>
          {/* Player 1 Info (Top) - White */}
          <div className="flex justify-between items-center mb-4 sm:mb-2 mx-[21px]">
            <PlayerInfo 
              position="top"
              username={player1.username}
              rating={player1.rating}
              clubAffiliation={player1.clubAffiliation}
              isGuest={player1.isGuest}
              capturedPieces={capturedByWhite || whiteCapturedPieces}
        />
            {/* Top player timer (White) */}
            <div>
              <GameClock 
                timeInSeconds={gameTimeInSeconds}
                isActive={activePlayer === 'white'}
                isDarkTheme={false}
                onTimeOut={() => handleTimeOut('white')}
                playLowTimeSound={() => playSound('TIME_LOW', soundEnabled)}
              />
            </div>
      </div>
      
      {/* Chess Board */}
      <ChessBoard 
            perspective={playerColor || 'white'}
        onMoveHistoryChange={handleMoveHistoryChange}
            playerColor={playerColor}
            gameId={gameRoomId}
      />
      
          {/* Player 2 Info (Bottom) - Black */}
          <div className="flex justify-between items-center mt-4 sm:mt-2 mx-[21px]">
            <PlayerInfo 
              position="bottom"
              username={player2.username}
              rating={player2.rating}
              clubAffiliation={player2.clubAffiliation}
              isGuest={player2.isGuest}
              capturedPieces={capturedByBlack || blackCapturedPieces}
            />
            {/* Bottom player timer (Black) */}
            <div>
              <GameClock 
                timeInSeconds={gameTimeInSeconds}
                isActive={activePlayer === 'black'}
                isDarkTheme={true}
                onTimeOut={() => handleTimeOut('black')}
                playLowTimeSound={() => playSound('TIME_LOW', soundEnabled)}
              />
            </div>
          </div>
        </>
      ) : (
        <>
          {/* Player 2 Info (Top) - Black */}
          <div className="flex justify-between items-center mb-4 sm:mb-2 mx-[21px]">
            <PlayerInfo 
              position="top"
              username={player2.username}
              rating={player2.rating}
              clubAffiliation={player2.clubAffiliation}
              isGuest={player2.isGuest}
              capturedPieces={capturedByBlack || blackCapturedPieces}
            />
            {/* Top player timer (Black) */}
            <div>
              <GameClock 
                timeInSeconds={gameTimeInSeconds}
                isActive={activePlayer === 'black'}
                isDarkTheme={false}
                onTimeOut={() => handleTimeOut('black')}
                playLowTimeSound={() => playSound('TIME_LOW', soundEnabled)}
              />
            </div>
          </div>
          
          {/* Chess Board */}
          <ChessBoard 
            perspective={playerColor || 'white'}
            onMoveHistoryChange={handleMoveHistoryChange}
            playerColor={playerColor}
            gameId={gameRoomId}
          />
          
          {/* Player 1 Info (Bottom) - White */}
          <div className="flex justify-between items-center mt-4 sm:mt-2 mx-[21px]">
            <PlayerInfo 
              position="bottom"
              username={player1.username}
              rating={player1.rating}
              clubAffiliation={player1.clubAffiliation}
              isGuest={player1.isGuest}
              capturedPieces={capturedByWhite || whiteCapturedPieces}
            />
            {/* Bottom player timer (White) */}
            <div>
              <GameClock 
                timeInSeconds={gameTimeInSeconds}
                isActive={activePlayer === 'white'}
                isDarkTheme={true}
                onTimeOut={() => handleTimeOut('white')}
                playLowTimeSound={() => playSound('TIME_LOW', soundEnabled)}
              />
            </div>
          </div>
        </>
      )}
      
      {/* Debug logging moved to useEffect */}
      
      {/* Move Controls */}
      <MoveControls
        onBack={handleBackClick}
        onForward={handleForwardClick}
        canGoBack={canGoBack}
        canGoForward={canGoForward}
        gameId={gameRoomId}
        gameState={gameState}
        onResign={handleResignGame}
        onAbortGame={handleAbortGame}
        moveHistory={moveHistory ? {
          length: moveHistory.moves.length,
          currentMoveIndex: moveHistory.currentMoveIndex
        } : undefined}
      />
      
      {/* Disconnection Notification */}
      {opponentDisconnected && (
        <DisconnectionNotification
          gameId={gameRoomId}
          playerId={disconnectedPlayerName}
          reconnectTimeoutSeconds={reconnectionTimeRemaining}
        />
      )}
    </div>
  );
} <|MERGE_RESOLUTION|>--- conflicted
+++ resolved
@@ -460,19 +460,12 @@
       
       // Get winner and loser from data
       const isWinner = safeSocket.id === data.winnerSocketId;
-<<<<<<< HEAD
-=======
       // Use isLoser in the result calculation to avoid unused variable warning
->>>>>>> c2ed2b49
       const isLoser = safeSocket.id === data.loserSocketId;
       
       // Create result data 
       const resultData = {
-<<<<<<< HEAD
-        result: isWinner ? 'win' : 'loss' as 'win' | 'loss',
-=======
         result: isWinner ? 'win' : (isLoser ? 'loss' : 'draw') as GameResultType,
->>>>>>> c2ed2b49
         reason: 'checkmate' as GameEndReason,
         playerName: player1.username,
         opponentName: player2.username,
@@ -770,7 +763,6 @@
       // Determine if this is a checkmate
       if (data.reason === 'checkmate') {
         console.log('Game ended due to checkmate - showing result screen');
-<<<<<<< HEAD
         
         // Use winnerColor and loserColor to determine if this player won or lost
         console.log('Debugging playerColor value:', { playerColor });
@@ -830,69 +822,6 @@
       // Determine if this is a resignation
       if (data.reason === 'resignation' || data.endReason === 'resignation') {
         console.log('Game ended due to resignation - showing result screen');
-=======
->>>>>>> c2ed2b49
-        
-        // Use winnerColor and loserColor to determine if this player won or lost
-        console.log('Debugging playerColor value:', { playerColor });
-        const isWinner = playerColor === data.winnerColor;
-        const isLoser = playerColor === data.loserColor;
-        const resultType: 'win' | 'loss' | 'draw' = isWinner ? 'win' : (isLoser ? 'loss' : 'draw');
-        
-        console.log('Color comparison for checkmate game_end event:', {
-          playerColor,
-          winnerColor: data.winnerColor,
-          loserColor: data.loserColor,
-          isWinner,
-          isLoser,
-          resultType
-        });
-        
-        // Set game result data with explicit title and secondary text
-        const resultData = {
-          result: resultType,
-          reason: 'checkmate' as GameEndReason,
-          playerName: player1.username,
-          opponentName: player2.username,
-          playerRating: player1.rating || 1500,
-          opponentRating: player2.rating || 1500,
-          playerRatingChange: resultType === 'win' ? 10 : -10,
-          opponentRatingChange: resultType === 'win' ? -10 : 10
-        };
-        setGameResultData(resultData);
-        
-        console.log('Setting game result data for checkmate:', resultData);
-        
-        // Update game state with specific win/loss message
-        setGameState(prev => ({
-          ...prev,
-          isGameOver: true,
-          gameResult: resultType === 'win' ? 'You Won by Checkmate!' : 'You Lost by Checkmate'
-        }));
-        
-        // Stop clocks
-        setActivePlayer(null);
-        
-        // Show result screen
-        setShowResultScreen(true);
-<<<<<<< HEAD
-=======
-        console.log('Result screen activated for checkmate game_end event');
-        
-        // Force immediate rendering of GameResultScreen with correct result
-        setTimeout(() => {
-          setShowResultScreen(false);
-          setTimeout(() => {
-            setShowResultScreen(true);
-            console.log('Forced re-render of result screen with result:', resultType);
-          }, 100);
-        }, 100);
-        return;
-      }
-
-      // Determine if this is a resignation
-      if (data.reason === 'resignation' || data.endReason === 'resignation') {
-        console.log('Game ended due to resignation - showing result screen');
         
         // Determine winner/loser using multiple approaches for redundancy
         const mySocketId = safeSocket.id;
@@ -926,7 +855,6 @@
         
         // Show result screen
         setShowResultScreen(true);
->>>>>>> c2ed2b49
         console.log('Result screen activated for game_end event');
       }
     });
