--- conflicted
+++ resolved
@@ -476,23 +476,14 @@
       )}
       
       {/* Player 1 Info (Top) with Timer */}
-<<<<<<< HEAD
       <div className="flex justify-between items-center mb-2 mt-16">
-=======
-      <div className="flex items-center justify-between mb-4 px-2">
->>>>>>> 7bfe613b
         <PlayerInfo 
           position="top"
           username={player1.username}
           rating={player1.rating}
           clubAffiliation={player1.clubAffiliation}
           isGuest={player1.isGuest}
-<<<<<<< HEAD
-          capturedPieces={player1.capturedPieces}
-          isActive={!gameState.isWhiteTurn}
-=======
           capturedPieces={capturedByBlack}
->>>>>>> 7bfe613b
         />
         {/* Top player timer (Black) */}
         <div>
@@ -520,12 +511,7 @@
           rating={player2.rating}
           clubAffiliation={player2.clubAffiliation}
           isGuest={player2.isGuest}
-<<<<<<< HEAD
-          capturedPieces={player2.capturedPieces}
-          isActive={gameState.isWhiteTurn}
-=======
           capturedPieces={capturedByWhite}
->>>>>>> 7bfe613b
         />
         {/* Bottom player timer (White) */}
         <div>
