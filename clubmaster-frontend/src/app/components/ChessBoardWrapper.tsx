'use client';
import { useState, useCallback, useEffect, useMemo } from 'react';
import dynamic from 'next/dynamic';
import PlayerInfo from './PlayerInfo';
import MoveControls from './MoveControls';
import GameClock from './GameClock';
import GameResultScreen from './GameResultScreen';
import { player1, player2 } from '../utils/mockData';
import { MoveHistoryState } from '../utils/moveHistory';
import { getGameStatus, getChessEngine } from '../utils/chessEngine';
import { useSound } from '../../contexts/SoundContext';
import { useSocket } from '../../contexts/SocketContext';
import { playSound, preloadSoundEffects } from '../utils/soundEffects';
import { CapturedPiece, GameResultType, GameEndReason } from '../utils/types';
import DisconnectionNotification from './DisconnectionNotification';

// Use dynamic import in a client component
const ChessBoard = dynamic(() => import('./ChessBoard'), {
  ssr: false,
});

// Function to convert time string from backend to seconds
const getTimeInSeconds = (timeControlStr: string): number => {
  try {
    // Expected format: "3+0", "5+0", "10+0"
    const mainTimePart = timeControlStr.split('+')[0];
    const minutes = parseInt(mainTimePart);
    
    // Direct mapping for known values for reliability
    if (minutes === 3) return 180; // 3 minutes
    if (minutes === 5) return 300; // 5 minutes
    if (minutes === 10) return 600; // 10 minutes
    
    // Fallback calculation for other values
    return minutes * 60;
  } catch (error) {
    console.error('Error parsing time control string:', error);
    return 300; // Default to 5 minutes (300 seconds)
  }
};

// Map a timeControl string to a game mode
const getGameModeFromTimeControl = (timeControlStr: string): string => {
  try {
    const minutes = parseInt(timeControlStr.split('+')[0]);
    // Exact matches first
    if (minutes === 3) return 'Bullet';
    if (minutes === 5) return 'Blitz';
    if (minutes === 10) return 'Rapid';
    // Fallback ranges
    if (minutes <= 3) return 'Bullet';
    if (minutes <= 5) return 'Blitz';
    return 'Rapid';
  } catch (error) {
    console.error('Error mapping time control to game mode:', error);
    return 'Blitz'; // Default fallback
  }
};

interface ChessBoardWrapperProps {
  playerColor?: 'white' | 'black' | null;
  timeControl?: string;
  gameId?: string;
  onSanMoveListChange?: (sanMoves: string[]) => void;
}

export default function ChessBoardWrapper({ playerColor, timeControl = '5+0', gameId = '', onSanMoveListChange }: ChessBoardWrapperProps) {
  // Get game ID from props or use derived from URL if available
  // eslint-disable-next-line @typescript-eslint/no-unused-vars
  const [gameRoomId, setGameRoomId] = useState<string>(gameId);
  
  // Socket context for real-time communication
  const { socket } = useSocket();
  
  // Sound context
  const { soundEnabled } = useSound();
  
  const [moveHistory, setMoveHistory] = useState<MoveHistoryState | null>(null);
  const [sanMoveList, setSanMoveList] = useState<string[]>([]);
  
  // Captured pieces state
  const [capturedByWhite, setCapturedByWhite] = useState<CapturedPiece[]>([]);
  const [capturedByBlack, setCapturedByBlack] = useState<CapturedPiece[]>([]);
  
  // Active player for timers
  const [activePlayer, setActivePlayer] = useState<'white' | 'black' | null>('white');
  
  // Game state
  const [gameState, setGameState] = useState({
    hasStarted: true,
    isWhiteTurn: true,
    hasWhiteMoved: false,
    isGameOver: false,
    timeControl: timeControl || '5+0', // Use passed timeControl or default
    gameMode: getGameModeFromTimeControl(timeControl || '5+0') // Derive game mode from time control
  });
  
  // Add debugging log when component first renders
  useEffect(() => {
    console.log('ChessBoardWrapper initial gameState with hasWhiteMoved=false:', gameState);
  }, []);
  
  // Debug gameState.hasWhiteMoved changes
  useEffect(() => {
    console.log('DEBUG ChessBoardWrapper - hasWhiteMoved changed:', {
      hasWhiteMoved: gameState.hasWhiteMoved,
      moveHistory: moveHistory ? {
        length: moveHistory?.moves?.length,
        currentMoveIndex: moveHistory?.currentMoveIndex
      } : 'null',
      canAbortGame: !gameState.hasWhiteMoved && (!moveHistory || !moveHistory.moves || moveHistory.moves.length === 0)
    });
  }, [gameState.hasWhiteMoved, moveHistory]);
  
  // Update gameState when timeControl prop changes
  useEffect(() => {
    if (timeControl) {
      const gameMode = getGameModeFromTimeControl(timeControl);
      setGameState(prev => ({
        ...prev,
        timeControl: timeControl,
        gameMode: gameMode
      }));
      console.log(`Updated timeControl to: ${timeControl}, game mode: ${gameMode}`);
      
      // Validate time control format
      if (!timeControl.match(/^\d+\+\d+$/)) {
        console.warn('Invalid time control format:', timeControl);
      }
    }
  }, [timeControl]);
  
  // Listen for game state updates from the server
  useEffect(() => {
    // Define listener for game state updates
    const handleGameStateUpdated = (event: CustomEvent) => {
      console.log('Game state update received:', event.detail);
      
      // Update local game state with the received state
      setGameState(prev => ({
        ...prev,
        hasWhiteMoved: event.detail.hasWhiteMoved,
        isWhiteTurn: event.detail.isWhiteTurn,
        hasStarted: event.detail.hasStarted,
        isGameOver: event.detail.isGameOver
      }));
    };
    
    // Add the event listener
    window.addEventListener('game_state_updated', handleGameStateUpdated as EventListener);
    
    // Clean up when component unmounts
    return () => {
      window.removeEventListener('game_state_updated', handleGameStateUpdated as EventListener);
    };
  }, []);
  
  // Calculate time in seconds based on the time control string
  const gameTimeInSeconds = useMemo(() => {
    if (!timeControl) return 300; // Default to 5 minutes
    console.log('Calculating time from:', timeControl);
    const seconds = getTimeInSeconds(timeControl);
    console.log('Calculated seconds:', seconds);
    return seconds;
  }, [timeControl]);
  
  // Draw offer state
  // eslint-disable-next-line @typescript-eslint/no-unused-vars
  const [drawOfferReceived, setDrawOfferReceived] = useState(false);
  // eslint-disable-next-line @typescript-eslint/no-unused-vars
  const [drawOfferTimeRemaining, setDrawOfferTimeRemaining] = useState(30);
  const [drawOfferTimeout, setDrawOfferTimeout] = useState<NodeJS.Timeout | null>(null);

  // Add disconnection states
  const [opponentDisconnected, setOpponentDisconnected] = useState(false);
  const [disconnectedPlayerName, setDisconnectedPlayerName] = useState('');
  const [reconnectionTimeRemaining, setReconnectionTimeRemaining] = useState(120); // 2 minutes in seconds
  const [reconnectionTimerId, setReconnectionTimerId] = useState<NodeJS.Timeout | null>(null);

  // Define captured pieces for each player
  const [whiteCapturedPieces, setWhiteCapturedPieces] = useState<CapturedPiece[]>([]);
  const [blackCapturedPieces, setBlackCapturedPieces] = useState<CapturedPiece[]>([]);

  // For this demo, we'll copy pieces from mock data
  useEffect(() => {
    setWhiteCapturedPieces(player1.capturedPieces as CapturedPiece[]);
    setBlackCapturedPieces(player2.capturedPieces as CapturedPiece[]);
  }, []);

  // Preload sound effects when component mounts
  useEffect(() => {
    preloadSoundEffects(soundEnabled);
  }, [soundEnabled]);
  
  // Track captured pieces
  useEffect(() => {
    if (!moveHistory) return;
    
    const updateCapturedPieces = () => {
      try {
        // Get the current position from Chess.js
        const chess = getChessEngine();
        const board = chess.board();
        
        // Count pieces on the board
        const piecesOnBoard = {
          'wp': 0, 'wn': 0, 'wb': 0, 'wr': 0, 'wq': 0, 'wk': 0,
          'bp': 0, 'bn': 0, 'bb': 0, 'br': 0, 'bq': 0, 'bk': 0
        };
        
        // Count pieces on the board
        for (let row = 0; row < 8; row++) {
          for (let col = 0; col < 8; col++) {
            const piece = board[row][col];
            if (piece) {
              const key = piece.color + piece.type;
              piecesOnBoard[key as keyof typeof piecesOnBoard]++;
            }
          }
        }
        
        // Initial pieces counts
        const initialPieces = {
          'wp': 8, 'wn': 2, 'wb': 2, 'wr': 2, 'wq': 1, 'wk': 1,
          'bp': 8, 'bn': 2, 'bb': 2, 'br': 2, 'bq': 1, 'bk': 1
        };
        
        // Adjust for promotions - track all pawn promotions from move history
        const promotions: { fromColor: string, toType: string }[] = [];
        if (moveHistory.moves) {
          moveHistory.moves.forEach(move => {
            if (move.promotion) {
              const fromColor = move.piece.color === 'white' ? 'w' : 'b';
              const toType = move.promotion === 'queen' ? 'q' : 
                             move.promotion === 'rook' ? 'r' : 
                             move.promotion === 'bishop' ? 'b' : 
                             move.promotion === 'knight' ? 'n' : '';
              
              if (toType) {
                promotions.push({ fromColor, toType });
              }
            }
          });
        }
        
        // Adjust initial counts based on promotions
        promotions.forEach(({ fromColor, toType }) => {
          // Decrement pawn count
          const pawnKey = `${fromColor}p` as keyof typeof initialPieces;
          initialPieces[pawnKey]--;
          
          // Increment promoted piece count
          const pieceKey = `${fromColor}${toType}` as keyof typeof initialPieces;
          initialPieces[pieceKey]++;
        });
        
        // Calculate captured pieces
        const newCapturedByWhite: CapturedPiece[] = [];
        const newCapturedByBlack: CapturedPiece[] = [];
        
        // Map from chess.js piece notation to our piece types
        const pieceTypeMap: Record<string, 'pawn' | 'knight' | 'bishop' | 'rook' | 'queen' | 'king'> = {
          'p': 'pawn',
          'n': 'knight',
          'b': 'bishop',
          'r': 'rook',
          'q': 'queen',
          'k': 'king'
        };
        
        // Calculate pieces captured by white (black pieces missing from board)
        Object.entries(initialPieces)
          .filter(([key]) => key.startsWith('b')) // Only black pieces
          .forEach(([key, count]) => {
            const pieceType = key[1];
            const onBoardCount = piecesOnBoard[key as keyof typeof piecesOnBoard];
            const capturedCount = count - onBoardCount;
            
            for (let i = 0; i < capturedCount; i++) {
              newCapturedByWhite.push({
                type: pieceTypeMap[pieceType],
                color: 'black',
                id: `black-${pieceType}-${i}-${Date.now()}`
              });
            }
          });
        
        // Calculate pieces captured by black (white pieces missing from board)
        Object.entries(initialPieces)
          .filter(([key]) => key.startsWith('w')) // Only white pieces
          .forEach(([key, count]) => {
            const pieceType = key[1];
            const onBoardCount = piecesOnBoard[key as keyof typeof piecesOnBoard];
            const capturedCount = count - onBoardCount;
            
            for (let i = 0; i < capturedCount; i++) {
              newCapturedByBlack.push({
                type: pieceTypeMap[pieceType],
                color: 'white',
                id: `white-${pieceType}-${i}-${Date.now()}`
              });
            }
          });
        
        // Update state
        setCapturedByWhite(newCapturedByWhite);
        setCapturedByBlack(newCapturedByBlack);
      } catch (error) {
        console.error('Error updating captured pieces:', error);
      }
    };
    
    // Update captured pieces whenever move history changes
    updateCapturedPieces();
  }, [moveHistory]);

  // Socket event listeners
  useEffect(() => {
    if (!socket) return;
    
    const safeSocket = socket;
    
    // Keep track of last established turn state with timestamps
    // This helps prevent issues when other WebSocket operations like sound settings occur
    const gameStateTracker = {
      isWhiteTurn: true,
      hasStarted: false,
      lastUpdateTime: Date.now(),
      // Store player turn by color for reliable referencing
      activePlayer: 'white' as 'white' | 'black' | null,
      // Store a reference to the active interval to prevent duplicates
      stateCheckInterval: null as NodeJS.Timeout | null
    };

    // Listen for draw offers
    safeSocket.on('offer_draw', () => {
      setDrawOfferReceived(true);
      
      // Play notification sound if enabled
      if (soundEnabled) {
        playSound('NOTIFICATION', true);
      }
      
      // Set a timeout to auto-decline after 30 seconds
      const timeout = setTimeout(() => {
        setDrawOfferReceived(false);
        safeSocket.emit('decline_draw', { gameId: gameRoomId });
      }, 30000);
      
      setDrawOfferTimeout(timeout);
      
      // Start countdown
      const countdownInterval = setInterval(() => {
        setDrawOfferTimeRemaining((prev) => {
          if (prev <= 1) {
            clearInterval(countdownInterval);
            return 0;
          }
          return prev - 1;
        });
      }, 1000);
    });

    // Game events that would update the game state
    safeSocket.on('game_started', () => {
      gameStateTracker.hasStarted = true;
      gameStateTracker.lastUpdateTime = Date.now();
      
      setGameState(prev => ({ 
        ...prev, 
        hasStarted: true 
      }));
      
      // Play game start sound if enabled
      if (soundEnabled) {
        playSound('GAME_START', true);
      }
    });
    
    safeSocket.on('move_made', ({ player, isCapture, isCheck }) => {
      // Update our game state tracker
      gameStateTracker.lastUpdateTime = Date.now();
      
      // First update game state
      if (player === 'white') {
        gameStateTracker.isWhiteTurn = false;
        gameStateTracker.activePlayer = 'black';
        
        setGameState(prev => ({ 
          ...prev, 
          isWhiteTurn: false,
          hasWhiteMoved: true 
        }));
        
        // Also ensure activePlayer state is synchronized
        setActivePlayer('black');
      } else {
        gameStateTracker.isWhiteTurn = true;
        gameStateTracker.activePlayer = 'white';
        
        setGameState(prev => ({ 
          ...prev, 
          isWhiteTurn: true,
          // Always mark hasWhiteMoved as true after any move (even black's moves)
          hasWhiteMoved: true
        }));
        
        // Also ensure activePlayer state is synchronized
        setActivePlayer('white');
      }
      
      // Then play sounds if enabled
      if (soundEnabled) {
        if (isCheck) {
          playSound('CHECK', true);
        } else if (isCapture) {
          playSound('CAPTURE', true);
        } else {
          playSound('MOVE', true);
        }
      }
    });
    
    // Start a reliable state check interval 
    // This is critical to ensure clocks continue running after WebSocket operations
    if (gameStateTracker.stateCheckInterval === null) {
      gameStateTracker.stateCheckInterval = setInterval(() => {
        // Only verify if game has started and not ended
        if (gameStateTracker.hasStarted) {
          // Get current game state
          setGameState(prev => {
            // If the game is over, don't modify anything
            if (prev.isGameOver) return prev;
            
            // If it's been over 5 seconds since our last update, force a re-sync
            const needsForceUpdate = Date.now() - gameStateTracker.lastUpdateTime > 5000;
            
            // If no changes needed and not forcing update, return the same state to avoid re-renders
            if (prev.isWhiteTurn === gameStateTracker.isWhiteTurn && !needsForceUpdate) {
              return prev;
            }
            
            // Otherwise update to match the last known turn state
            console.log('⚠️ Correcting game clock state');
            return {
              ...prev,
              isWhiteTurn: gameStateTracker.isWhiteTurn
            };
          });
          
          // Also ensure activePlayer state is synchronized
          setActivePlayer(gameStateTracker.activePlayer);
        }
      }, 1000); // Check every second for more responsiveness
    }
    
    safeSocket.on('checkmate', (data) => {
      // Update game tracker state
      gameStateTracker.activePlayer = null;
      
      // Get winner and loser from data
      const isWinner = safeSocket.id === data.winnerSocketId;
      const isLoser = safeSocket.id === data.loserSocketId;
      
      // Create result data 
      const resultData = {
        result: isWinner ? 'win' : 'loss' as 'win' | 'loss',
        reason: 'checkmate' as GameEndReason,
        playerName: player1.username,
        opponentName: player2.username,
        playerRating: player1.rating || 1500,
        opponentRating: player2.rating || 1500,
        playerRatingChange: isWinner ? 10 : -10,
        opponentRatingChange: isWinner ? -10 : 10
      };
      
      // Set game result data and show result screen
      setGameResultData(resultData);
      setShowResultScreen(true);
      
      // Update game state
      setGameState(prev => ({
        ...prev,
        isGameOver: true
      }));
      
      if (soundEnabled) {
        playSound('CHECKMATE', true);
      }
    });
    
    safeSocket.on('draw', () => {
      // Update game tracker state
      gameStateTracker.activePlayer = null;
      
      if (soundEnabled) {
        playSound('DRAW', true);
      }
    });
    
    // Clean up intervals and event listeners on unmount
    return () => {
      if (gameStateTracker.stateCheckInterval) {
        clearInterval(gameStateTracker.stateCheckInterval);
        gameStateTracker.stateCheckInterval = null;
      }
      
      // Clean up all event listeners to prevent memory leaks
      safeSocket.off('offer_draw');
      safeSocket.off('game_started');
      safeSocket.off('move_made');
      safeSocket.off('checkmate');
      safeSocket.off('draw');
    };
    
    // Add disconnection event handlers
    safeSocket.on('opponent_disconnected', ({ playerId, reconnectTimeoutSeconds }) => {
      // Determine which player disconnected and set their name
      const isPlayer1 = playerId === player1.id;
      const disconnectedPlayer = isPlayer1 ? player1 : player2;
      
      setDisconnectedPlayerName(disconnectedPlayer.username);
      setOpponentDisconnected(true);
      
      // Set the reconnection time limit (either 2 minutes or remaining time on clock, whichever is less)
      const timeLimit = Math.min(reconnectTimeoutSeconds, 120);
      setReconnectionTimeRemaining(timeLimit);
      
      // Play disconnection sound if enabled
      if (soundEnabled) {
        playSound('NOTIFICATION', true);
      }
      
      // Start countdown timer
      const timerId = setInterval(() => {
        setReconnectionTimeRemaining(prev => {
          if (prev <= 1) {
            clearInterval(timerId);
            return 0;
          }
          return prev - 1;
        });
      }, 1000);
      
      setReconnectionTimerId(timerId);
    });
    
    safeSocket.on('opponent_reconnected', () => {
      // Clear disconnection state and timers
      setOpponentDisconnected(false);
      
      if (reconnectionTimerId) {
        clearInterval(reconnectionTimerId);
        setReconnectionTimerId(null);
      }
      
      // Play reconnection sound if enabled
      if (soundEnabled) {
        playSound('GAME_START', true);
      }
    });
    
    safeSocket.on('game_timeout_disconnection', ({ winnerId, reason }) => {
      // Handle game ending due to disconnection timeout
      const isWinner = safeSocket.id === winnerId;
      
      // Show appropriate message
      setGameState(prev => ({
        ...prev,
        isGameOver: true,
        gameOverReason: reason || 'Disconnection'
      }));
      
      // Create game result data
      const resultData = {
        result: isWinner ? 'win' : 'loss' as GameResultType,
        reason: 'disconnection' as GameEndReason,
        playerName: player1.username,
        opponentName: player2.username,
        playerRating: player1.rating || 1500,
        opponentRating: player2.rating || 1500,
        playerRatingChange: isWinner ? 10 : -10,
        opponentRatingChange: isWinner ? -10 : 10
      };
      
      // Set result data and show result screen
      setGameResultData(resultData);
      setShowResultScreen(true);
      
      // Stop both clocks
      setActivePlayer(null);
      
      // Play game end sound
      if (soundEnabled) {
        playSound('GAME_END', true);
      }
    });

    // Listen for game aborted event
    safeSocket.on('game_aborted', ({ gameId: abortedGameId, reason }) => {
      if (gameRoomId === abortedGameId) {
        // Update game state to reflect abort
        setGameState(prevState => ({
          ...prevState,
          isGameOver: true,
        }));

        // Stop both clocks when game is aborted
        setActivePlayer(null);

        // Play notification sound
        if (soundEnabled) {
          playSound('NOTIFICATION', true);
        }

        // Set game result data for abort
        setGameResultData({
          result: 'draw',
          reason: 'abort',
          playerName: player1.username,
          opponentName: player2.username,
          playerRating: player1.rating || 1500,
          opponentRating: player2.rating || 1500,
          playerRatingChange: 0, // No rating change on abort
          opponentRatingChange: 0  // No rating change on abort
        });

        // Show the result screen
        setShowResultScreen(true);

        console.log(`Game ${gameRoomId} has been aborted. Reason: ${reason}`);
      }
    });

    // Listen for game resigned event
    safeSocket.on('gameResigned', ({ gameId: resignedGameId, winner, loser, resigning }) => {
      console.log(`=========== RECEIVED GAME RESIGNED EVENT ===========`);
      console.log(`Game resigned event received with gameId: ${resignedGameId}, current gameId: ${gameRoomId}`);
      console.log(`Winner socketId: ${winner}, Loser socketId: ${loser}, My socketId: ${safeSocket.id}, Resigning: ${resigning}`);
      
      if (gameRoomId === resignedGameId) {
        console.log('MATCHED GAME ID - Processing resignation event');
        
        // Update game state to reflect resignation
        setGameState(prevState => ({
          ...prevState,
          isGameOver: true,
        }));

        // Stop both clocks when game is resigned
        setActivePlayer(null);

        // Play notification sound
        if (soundEnabled) {
          playSound('GAME_END', true);
        }

        // Determine if current player is the winner or loser
        // Use multiple methods to determine winner/loser status for redundancy
        const isResigningPlayer = resigning === true;
        const isWinner = safeSocket.id === winner;
        const isLoser = safeSocket.id === loser || isResigningPlayer;
        
        // If neither match, fallback to comparing colors and last move
        let resultType: 'win' | 'loss' | 'draw' = isWinner ? 'win' : (isLoser ? 'loss' : 'draw');
        
        // Last resort fallback if we couldn't determine winner/loser
        if (!isWinner && !isLoser) {
          console.warn('Cannot determine winner/loser from socket IDs, using fallback logic');
          
          // For resignation, if we're not sure, fallback to the player who last moved as the winner
          // This is not perfect but better than showing nothing
          resultType = playerColor === 'white' ? 
            (!gameState.isWhiteTurn ? 'win' : 'loss') : 
            (gameState.isWhiteTurn ? 'win' : 'loss');
            
          console.log(`Fallback result determination: ${resultType}`);
        }

        // Get player names based on perspective (determined by the result)
        const myName = resultType === 'win' ? player1.username : player2.username;
        const opponentName = resultType === 'win' ? player2.username : player1.username;

        // Log the resulting data for debugging
        console.log('Creating game result data with:', {
          result: resultType,
          reason: 'resignation',
          myName,
          opponentName,
          isWinner,
          isLoser,
          isResigningPlayer
        });

        // Set game result data for resignation
        setGameResultData({
          result: resultType,
          reason: 'resignation',
          playerName: myName,
          opponentName: opponentName,
          playerRating: resultType === 'win' ? player1.rating || 1500 : player2.rating || 1500,
          opponentRating: resultType === 'win' ? player2.rating || 1500 : player1.rating || 1500,
          playerRatingChange: resultType === 'win' ? 10 : -10, 
          opponentRatingChange: resultType === 'win' ? -10 : 10
        });

        // Dispatch a game_ended event to ensure result screen shows
        console.log('Dispatching game_ended event for resignation from ChessBoardWrapper');
        try {
          const gameEndedEvent = new CustomEvent('game_ended', {
            detail: {
              reason: 'resignation',
              result: resultType,
              source: 'chessBoardWrapper',
              timestamp: Date.now()
            }
          });
          window.dispatchEvent(gameEndedEvent);
        } catch (error) {
          console.error('Error dispatching game_ended event:', error);
        }

        // Forcefully attempt to show the result screen directly without delays
        setShowResultScreen(true);
        console.log('Result screen activated, showResultScreen set to true');
        
        // Also trigger with a delay as a fallback - try multiple times
        const showResultDelays = [200, 1000, 2000];
        showResultDelays.forEach(delay => {
          setTimeout(() => {
            if (!showResultScreen) {
              console.log(`FALLBACK ${delay}ms: Result screen not shown, forcing display`);
              setShowResultScreen(true);
              
              // Also dispatch another event as a backup
              try {
                window.dispatchEvent(new CustomEvent('game_ended', {
                  detail: {
                    reason: 'resignation',
                    result: resultType,
                    source: `chessBoardWrapper-fallback-${delay}`,
                    timestamp: Date.now()
                  }
                }));
              } catch (error) {
                console.error(`Error dispatching fallback game_ended event at ${delay}ms:`, error);
              }
            }
          }, delay);
        });

        console.log(`Game ${gameRoomId} has been resigned. Current player ${resultType === 'win' ? 'won' : 'lost'}.`);
      } else {
        console.log(`Ignored resign event for different game ID (received: ${resignedGameId}, current: ${gameRoomId})`);
      }
    });

<<<<<<< HEAD
    // Listen for game end events
    safeSocket.on('game_end', ({ gameId: endedGameId, reason, winner, loser }) => {
      console.log(`Game end event received for game ${endedGameId}, current game: ${gameRoomId}`);
      
      if (gameRoomId === endedGameId) {
        // Determine result type
        const isWinner = safeSocket.id === winner;
        const isLoser = safeSocket.id === loser;
=======
    // Add explicit listener for the game_end event from the server
    safeSocket.on('game_end', (data) => {
      console.log('========= RECEIVED GAME_END EVENT FROM SERVER =========', data);

      // Determine if this is a checkmate
      if (data.reason === 'checkmate') {
        console.log('Game ended due to checkmate - showing result screen');
        
        // Use winnerColor and loserColor to determine if this player won or lost
        console.log('Debugging playerColor value:', { playerColor });
        const isWinner = playerColor === data.winnerColor;
        const isLoser = playerColor === data.loserColor;
        const resultType: 'win' | 'loss' | 'draw' = isWinner ? 'win' : (isLoser ? 'loss' : 'draw');
        
        console.log('Color comparison for checkmate game_end event:', {
          playerColor,
          winnerColor: data.winnerColor,
          loserColor: data.loserColor,
          isWinner,
          isLoser,
          resultType
        });
        
        // Set game result data with explicit title and secondary text
        const resultData = {
          result: resultType,
          reason: 'checkmate' as GameEndReason,
          playerName: player1.username,
          opponentName: player2.username,
          playerRating: player1.rating || 1500,
          opponentRating: player2.rating || 1500,
          playerRatingChange: resultType === 'win' ? 10 : -10,
          opponentRatingChange: resultType === 'win' ? -10 : 10
        };
        setGameResultData(resultData);
        
        console.log('Setting game result data for checkmate:', resultData);
        
        // Update game state with specific win/loss message
        setGameState(prev => ({
          ...prev,
          isGameOver: true,
          gameResult: resultType === 'win' ? 'You Won by Checkmate!' : 'You Lost by Checkmate'
        }));
        
        // Stop clocks
        setActivePlayer(null);
        
        // Show result screen
        setShowResultScreen(true);
        console.log('Result screen activated for checkmate game_end event');
        
        // Force immediate rendering of GameResultScreen with correct result
        setTimeout(() => {
          setShowResultScreen(false);
          setTimeout(() => {
            setShowResultScreen(true);
            console.log('Forced re-render of result screen with result:', resultType);
          }, 100);
        }, 100);
        return;
      }

      // Determine if this is a resignation
      if (data.reason === 'resignation' || data.endReason === 'resignation') {
        console.log('Game ended due to resignation - showing result screen');
        
        // Determine winner/loser using multiple approaches for redundancy
        const mySocketId = safeSocket.id;
        const isWinner = mySocketId === data.winner || mySocketId === data.winnerId;
        const isLoser = mySocketId === data.loser || mySocketId === data.loserId;
>>>>>>> d5021d29
        const resultType: 'win' | 'loss' | 'draw' = isWinner ? 'win' : (isLoser ? 'loss' : 'draw');
        
        // Create game result data
        const resultData = {
          result: resultType,
          reason: reason as GameEndReason,
          playerName: player1.username,
          opponentName: player2.username,
          playerRating: player1.rating || 1500,
          opponentRating: player2.rating || 1500,
          playerRatingChange: resultType === 'win' ? 10 : (resultType === 'loss' ? -10 : 0),
          opponentRatingChange: resultType === 'win' ? -10 : (resultType === 'loss' ? 10 : 0)
        };
        
        // Set game result data
        setGameResultData(resultData);
        
        // Update game state
        setGameState(prev => ({
          ...prev,
          isGameOver: true,
        }));
        
        // Stop clocks
        setActivePlayer(null);
        
        // Show result screen
        setShowResultScreen(true);
        console.log('Result screen activated for game_end event');
      }
    });

    return () => {
      safeSocket.off('offer_draw');
      safeSocket.off('game_started');
      safeSocket.off('move_made');
      safeSocket.off('checkmate');
      safeSocket.off('draw');
      safeSocket.off('game_end');
      safeSocket.off('gameResigned');
      
      // Clear any existing timeouts
      if (drawOfferTimeout) {
        clearTimeout(drawOfferTimeout);
      }
      
      // Cleanup disconnection event listeners
      safeSocket.off('opponent_disconnected');
      safeSocket.off('opponent_reconnected');
      safeSocket.off('game_timeout_disconnection');
      
      // Clear any existing timeouts
      if (reconnectionTimerId) {
        clearInterval(reconnectionTimerId);
      }

      safeSocket.off('game_aborted');
    };
  }, [socket, soundEnabled, gameRoomId]);

  // Add redundant clock state synchronization
  useEffect(() => {
    // Sync activePlayer with gameState whiteTurn
    // This adds redundancy to ensure clocks work even if one state gets out of sync
    if (!gameState.isGameOver) {
      const newActivePlayer = gameState.isWhiteTurn ? 'white' : 'black';
      if (activePlayer !== newActivePlayer) {
        setActivePlayer(newActivePlayer);
      }
    }
  }, [gameState.isWhiteTurn, gameState.isGameOver, activePlayer]);

  // Add a specific stable reference for making moves
  // This helps ensure moves can be made even if other socket operations interrupt the connection
  const [moveQueue, setMoveQueue] = useState<Array<{from: string, to: string, promotion?: string}>>([]);
  
  // Dedicated effect for handling the move queue
  // This is completely separated from sound settings or other game state updates
  useEffect(() => {
    if (!socket || !moveQueue.length || !gameRoomId) return;
    
    const move = moveQueue[0];
    
    // Create a function to handle a single move
    const processMoveWithRetry = async () => {
      try {
        console.log(`Processing move: ${move.from} to ${move.to}`);
        const currentPlayerColor = !gameState.isWhiteTurn ? 'white' : 'black'; // Invert since move is being made
        
        // Attempt to emit the move event
        socket.emit('move_made', {
          gameId: gameRoomId,
          from: move.from,
          to: move.to,
          player: currentPlayerColor,
          promotion: move.promotion
        });
        
        // Remove this move from the queue
        setMoveQueue(prev => prev.slice(1));
      } catch (error) {
        console.error('Error processing move:', error);
        
        // If there's an error, try again after a short delay
        setTimeout(processMoveWithRetry, 500);
      }
    };
    
    // Execute immediately
    processMoveWithRetry();
  }, [socket, moveQueue, gameRoomId, gameState.isWhiteTurn]);

  // Effect to notify parent about SAN move list changes
  useEffect(() => {
    if (onSanMoveListChange) {
      onSanMoveListChange(sanMoveList);
    }
  }, [sanMoveList, onSanMoveListChange]);
  
  // Handle move history updates from the ChessBoard component
  const handleMoveHistoryChange = useCallback((history: MoveHistoryState) => {
    setMoveHistory(history);
    
    if (history && history.moves && history.moves.length > 0) {
      const currentSanMoves = history.moves.map(move => move.notation);
      // Ensure we are not causing an infinite loop if onSanMoveListChange itself causes a re-render
      // that somehow feeds back into history. This check is a basic safeguard.
      // A more robust solution might involve comparing previous and current sanMoveList.
      setSanMoveList(prevSanMoveList => {
        if (JSON.stringify(prevSanMoveList) !== JSON.stringify(currentSanMoves)) {
          return currentSanMoves;
        }
        return prevSanMoveList;
      });
    } else {
      setSanMoveList(prevSanMoveList => {
        if (prevSanMoveList.length > 0) {
          return [];
        }
        return prevSanMoveList;
      });
    }

    // Update captured pieces based on the current move
    if (history.moves.length > 0 && history.currentMoveIndex >= 0) {
      const currentMove = history.moves[history.currentMoveIndex];
      if (currentMove.boardState && currentMove.boardState.capturedPieces) {
        setWhiteCapturedPieces(currentMove.boardState.capturedPieces.white);
        setBlackCapturedPieces(currentMove.boardState.capturedPieces.black);
      }
    } else if (history.currentMoveIndex === -1) {
      // At initial position, reset captured pieces
      setWhiteCapturedPieces([]);
      setBlackCapturedPieces([]);
    }
    
    // Check game status after every move
    const status = getGameStatus();
    
    // Handle checkmate immediately
    if (status.isCheckmate) {
      // Determine the winner based on whose turn it is
      // In chess, the player who can't move is in checkmate, so the other player wins
      const isCurrentPlayerWinner = (status.turn === 'white' && playerColor === 'black') || 
                                  (status.turn === 'black' && playerColor === 'white');
      
      // Create game result data for checkmate
      const resultData = {
        result: isCurrentPlayerWinner ? 'win' : 'loss' as 'win' | 'loss',
        reason: 'checkmate' as GameEndReason,
        playerName: player1.username,
        opponentName: player2.username,
        playerRating: player1.rating || 1500,
        opponentRating: player2.rating || 1500,
        playerRatingChange: isCurrentPlayerWinner ? 10 : -10,
        opponentRatingChange: isCurrentPlayerWinner ? -10 : 10
      };
      
      // Set the game result data and show result screen
      setGameResultData(resultData);
      setShowResultScreen(true);
      
      // Update game state
      setGameState(prev => ({
        ...prev,
        isGameOver: true,
        isWhiteTurn: status.turn === 'white'
      }));
      
      // Stop both clocks
      setActivePlayer(null);
      
      // Play checkmate sound
      if (soundEnabled) {
        playSound('CHECKMATE', true);
      }
      
      return;
    }
    
    // Update game state based on chess.js status
    setGameState(prev => ({ 
      ...prev,
      isWhiteTurn: status.turn === 'white',
      hasWhiteMoved: true,
      isGameOver: status.isGameOver,
    }));
    
    // If the game is over due to checkmate, stalemate, etc., show the result screen
    if (status.isGameOver) {
      // Determine the result
      let result: GameResultType = 'draw';
      let reason: GameEndReason = 'stalemate';
      
      if (status.isCheckmate) {
        // If it's checkmate, the current player (whose turn it is) lost
        result = status.turn === playerColor ? 'loss' : 'win';
        reason = 'checkmate';
      } else if (status.isDraw) {
        result = 'draw';
        reason = 'stalemate';
      }
      
      // Create result data
      const resultData = {
        result,
        reason,
        playerName: player1.username,
        opponentName: player2.username,
        playerRating: player1.rating || 1500,
        opponentRating: player2.rating || 1500,
        playerRatingChange: result === 'win' ? 10 : (result === 'loss' ? -10 : 0),
        opponentRatingChange: result === 'win' ? -10 : (result === 'loss' ? 10 : 0)
      };
      
      // Set result data and show the screen
      setGameResultData(resultData);
      setShowResultScreen(true);
    }
    
    // Update active player for clocks
    if (status.isGameOver) {
      setActivePlayer(null); // Stop both clocks
    } else {
      setActivePlayer(status.turn === 'white' ? 'white' : 'black'); // Set the active player based on whose turn it is
    }
    
    // If a move is made, add it to the move queue
    if (history.moves.length > 0 && history.currentMoveIndex === history.moves.length - 1) {
      const lastMove = history.moves[history.currentMoveIndex];
      
      // Add to move queue instead of directly emitting
      setMoveQueue(prev => [...prev, {
        from: lastMove.from,
        to: lastMove.to,
        promotion: lastMove.promotion
      }]);
    }
  }, []);
  
  // Handle back button click
  const handleBackClick = useCallback(() => {
    // These buttons interact with the board through its exposed methods
    // We're simulating a click on the hidden button in ChessBoard
    const backButton = document.querySelector('.hidden button:first-child') as HTMLButtonElement;
    if (backButton) {
      backButton.click();
    }
    
    // Play button click sound with button label
    playSound('BUTTON_CLICK', soundEnabled, 1.0, 'Back');
  }, [soundEnabled]);
  
  // Handle forward button click
  const handleForwardClick = useCallback(() => {
    // These buttons interact with the board through its exposed methods
    // We're simulating a click on the hidden button in ChessBoard
    const forwardButton = document.querySelector('.hidden button:last-child') as HTMLButtonElement;
    if (forwardButton) {
      forwardButton.click();
    }
    
    // Play button click sound with button label
    playSound('BUTTON_CLICK', soundEnabled, 1.0, 'Forward');
  }, [soundEnabled]);
  
  // Determine if we can go back/forward in the move history
  const canGoBack = moveHistory ? moveHistory.currentMoveIndex >= 0 : false;
  const canGoForward = moveHistory ? moveHistory.currentMoveIndex < moveHistory.moves.length - 1 : false;
  
  // Debug values
  useEffect(() => {
    console.log('ChessBoardWrapper received playerColor:', playerColor);
    console.log('ChessBoardWrapper using timeControl:', gameState.timeControl);
    console.log('Calculated game time in seconds:', gameTimeInSeconds);
    console.log('Using gameId:', gameRoomId);
  }, [playerColor, gameState.timeControl, gameTimeInSeconds, gameRoomId]);
  
  // Mock handler for time out events
  const handleTimeOut = (player: 'white' | 'black') => {
    console.log(`${player} player ran out of time`);
    
    // Emit timeout event to the server
    if (socket) {
      socket.emit('timeout_occurred', {
        gameId: gameRoomId,
        playerColor: player
      });
      console.log(`Emitted timeout_occurred event for ${player} in game ${gameRoomId}`);
    }
    
    // Use setState callback to avoid referencing current state directly
    setActivePlayer(() => null); // Stop both clocks
    
    // Update game state
    setGameState(prev => ({
      ...prev,
      isGameOver: true,
    }));
    
    // Create game result data for timeout
    const timeoutResultData = {
      result: player === playerColor ? 'loss' : 'win' as GameResultType,
      reason: 'timeout' as GameEndReason,
      playerName: player1.username,
      opponentName: player2.username,
      playerRating: player1.rating || 1500,
      opponentRating: player2.rating || 1500,
      playerRatingChange: player === playerColor ? -10 : 10,
      opponentRatingChange: player === playerColor ? 10 : -10
    };
    
    // Set result data and show result screen
    setGameResultData(timeoutResultData);
    setShowResultScreen(true);
    
    // Play time out sound
    if (soundEnabled) {
      playSound('GAME_END', true);
    }
    
    // Set game result data based on the player who timed out
    const resultType = playerColor === player ? 'loss' : 'win';
    setGameResultData({
      result: resultType as GameResultType,
      reason: 'timeout' as GameEndReason,
      playerName: player1.username,
      opponentName: player2.username,
      playerRating: player1.rating || 1500,
      opponentRating: player2.rating || 1500,
      playerRatingChange: resultType === 'win' ? 10 : -10,
      opponentRatingChange: resultType === 'win' ? -10 : 10
    });
    
    // Show result screen
    setShowResultScreen(true);
  };

  // Handle draw offer responses
  // eslint-disable-next-line @typescript-eslint/no-unused-vars
  const handleAcceptDraw = useCallback(() => {
    if (!socket) return;
    
    socket.emit('accept_draw', { gameId: gameRoomId });
    setDrawOfferReceived(false);
    
    // Play button click sound
    playSound('BUTTON_CLICK', soundEnabled, 1.0, 'Accept');
    
    if (drawOfferTimeout) {
      clearTimeout(drawOfferTimeout);
      setDrawOfferTimeout(null);
    }
    
    // Update game state
    setGameState(prev => ({
      ...prev,
      isGameOver: true,
    }));
    
    // Create game result data for draw
    const drawResultData = {
      result: 'draw' as GameResultType,
      reason: 'agreement' as GameEndReason,
      playerName: player1.username,
      opponentName: player2.username,
      playerRating: player1.rating || 1500,
      opponentRating: player2.rating || 1500,
      playerRatingChange: 0,
      opponentRatingChange: 0
    };
    
    // Set result data and show result screen
    setGameResultData(drawResultData);
    setShowResultScreen(true);
    
    // Stop the clocks
    setActivePlayer(null);
  }, [socket, gameRoomId, drawOfferTimeout, soundEnabled]);

  // eslint-disable-next-line @typescript-eslint/no-unused-vars
  const handleDeclineDraw = useCallback(() => {
    if (!socket) return;
    
    socket.emit('decline_draw', { gameId: gameRoomId });
    setDrawOfferReceived(false);
    
    // Play button click sound
    playSound('BUTTON_CLICK', soundEnabled, 1.0, 'Decline');
    
    if (drawOfferTimeout) {
      clearTimeout(drawOfferTimeout);
      setDrawOfferTimeout(null);
    }
  }, [socket, gameRoomId, drawOfferTimeout, soundEnabled]);

  // Handle resignation from the current player
  const handleResignGame = () => {
    console.log('Handling resignation - emitting resign', { gameId });
    
    // Immediately update UI state for the resigning player
    setGameState(prev => ({
      ...prev,
      isGameOver: true,
    }));
    
    // Create explicit game result data for the resigning player
    const resignResultData = {
      result: 'loss' as GameResultType, // Explicitly type as 'loss'
      reason: 'resignation' as GameEndReason,
      playerName: player1.username,
      opponentName: player2.username,
      playerRating: player1.rating || 1500,
      opponentRating: player2.rating || 1500,
      playerRatingChange: -10, // Always negative for resigner
      opponentRatingChange: 10  // Always positive for opponent
    };
    
    // Set result data and show result screen immediately
    setGameResultData(resignResultData);
    setShowResultScreen(true);
    
    // Emit the resignation to the server
    if (socket) {
      socket.emit('resign', { gameId });
      console.log('Emitted resign event');
    }
    
    // Stop clocks
    setActivePlayer(null);
    
    // Broadcast a local game_ended event with explicit result type
    const gameEndedEvent = new CustomEvent('game_ended', {
      detail: {
        reason: 'resignation',
        result: 'loss',  // Explicit result for the player who resigned
        source: 'local_resign',
        loserSocketId: socket?.id // Mark self as loser
      }
    });
    window.dispatchEvent(gameEndedEvent);
  };

  // Handle offering a draw
  // eslint-disable-next-line @typescript-eslint/no-unused-vars
  const handleOfferDraw = useCallback(() => {
    if (!socket) return;
    
    socket.emit('offer_draw', { gameId: gameRoomId });
  }, [socket, gameRoomId]);

  // Handle aborting the game
  const handleAbortGame = () => {
    if (!socket || !gameRoomId) return;

    // Log abort attempt
    console.log(`Attempting to abort game ${gameRoomId}`);

    // Emit abort_game event with gameId
    socket.emit('abort_game', { gameId: gameRoomId });
    
    // Play sound
    playSound('BUTTON_CLICK', soundEnabled, 1.0, 'Abort');
  };

  // When gameRoomId changes, join the socket room
  useEffect(() => {
    if (socket && gameRoomId) {
      console.log(`Joining game room: ${gameRoomId}`);
      
      // First emit enter_game to get the initial game state
      socket.emit('enter_game', { gameId: gameRoomId });
      
      // Then use the explicit join_game_room handler
      socket.emit('join_game_room', { gameId: gameRoomId });

      // Listen for confirmation of joining the room
      const handleJoinedRoom = (data: { gameId: string, playerId: string }) => {
        console.log(`Successfully joined game room ${data.gameId} as player ${data.playerId}`);
      };
      
      socket.on('joined_game_room', handleJoinedRoom);
      
      // Cleanup
      return () => {
        socket.off('joined_game_room', handleJoinedRoom);
      };
    }
  }, [socket, gameRoomId]);

  // When gameState.isGameOver changes, clear chess engine state if game is over
  useEffect(() => {
    if (gameState.isGameOver) {
      // Clear persistent chess state from localStorage to prevent issues in future games
      if (typeof window !== 'undefined') {
        localStorage.removeItem('chess_engine_state');
        console.log('Cleared chess engine state due to game end');
      }
    }
  }, [gameState.isGameOver]);

  // Add game result screen state
  const [showResultScreen, setShowResultScreen] = useState(false);
  const [gameResultData, setGameResultData] = useState<{
    result: GameResultType;
    reason: GameEndReason;
    playerName: string;
    opponentName: string;
    playerRating: number;
    opponentRating: number;
    playerRatingChange: number;
    opponentRatingChange: number;
  } | null>(null);

  // Add handler to close game result screen
  const handleCloseResultScreen = useCallback(() => {
    setShowResultScreen(false);
    
    // Redirect to home or matchmaking page
    window.location.href = '/';
  }, []);

  // Listen for the game_ended custom event
  useEffect(() => {
    const handleGameEnded = (event: CustomEvent) => {
      const { reason, result, winnerSocketId, loserSocketId, source, winnerColor, loserColor } = event.detail;
      console.log('Game ended event received:', { 
        reason, 
        result, 
        winnerSocketId, 
        loserSocketId,
        source, 
        mySocketId: socket?.id,
        winnerColor,
        loserColor
      });
      
      let finalResult: GameResultType;
      
      // First, prioritize winnerColor and loserColor if available and playerColor is defined
      if (winnerColor && loserColor && playerColor) {
        if (playerColor === winnerColor) {
          finalResult = 'win';
          console.log('Result determined from winnerColor match: win');
        } else if (playerColor === loserColor) {
          finalResult = 'loss';
          console.log('Result determined from loserColor match: loss');
        } else {
          finalResult = 'draw';
          console.log('No color match found, defaulting to draw');
        }
      } else if (result === 'win' || result === 'loss' || result === 'draw') {
        // Use the result directly if it's valid
        finalResult = result as GameResultType;
        console.log(`Using provided result: ${finalResult}`);
      } else if (socket && (winnerSocketId || loserSocketId)) {
        // If we have socket IDs, use them to determine winner/loser
        if (winnerSocketId && socket.id === winnerSocketId) {
          finalResult = 'win';
          console.log('Result determined from winnerSocketId match: win');
        } else if (loserSocketId && socket.id === loserSocketId) {
          finalResult = 'loss';
          console.log('Result determined from loserSocketId match: loss');
        } else if (reason === 'resignation') {
          // For resignation with no match, default to loss
          finalResult = 'loss';
          console.log('Using fallback for resignation with no socket match: loss');
        } else {
          // Default to draw for other cases (not resignations)
          finalResult = 'draw';
          console.log('Using default fallback: draw (non-resignation event)');
        }
      } else {
        // Last resort default - special handling for resignation
        if (reason === 'resignation') {
          // For resignations, default to loss if still unknown 
          finalResult = 'loss'; 
          console.log('Last resort fallback for resignation: loss');
        } else {
          // For other reasons, default to draw
          finalResult = 'draw';
          console.log(`Last resort fallback for ${reason}: draw`);
        }
      }
      
      // Create game result data
      const resultData = {
        result: finalResult,
        reason: reason as GameEndReason,
        playerName: player1.username,
        opponentName: player2.username,
        playerRating: player1.rating || 1500,
        opponentRating: player2.rating || 1500,
        playerRatingChange: finalResult === 'win' ? 10 : (finalResult === 'loss' ? -10 : 0),
        opponentRatingChange: finalResult === 'win' ? -10 : (finalResult === 'loss' ? 10 : 0)
      };
      
      // Log the final game result data for debugging
      console.log('Final game result data:', resultData);
      
      // Set the game result data state
      setGameResultData(resultData);
      
      // Show the result screen
      setShowResultScreen(true);
      
      // Stop both clocks
      setActivePlayer(null);
      
      // Update game state with specific message based on result
      setGameState(prev => ({
        ...prev,
        isGameOver: true,
        gameResult: reason === 'checkmate' ? (finalResult === 'win' ? 'YOU WON BY CHECKMATE' : 'YOU LOST BY CHECKMATE') : 
                    reason === 'timeout' ? (finalResult === 'win' ? 'YOU WON BY TIMEOUT' : 'YOU LOST BY TIMEOUT') :
                    reason === 'resignation' ? (finalResult === 'win' ? 'YOU WON BY RESIGNATION' : 'YOU LOST BY RESIGNATION') : 'Game Over'
      }));
    };
    
    // Add event listener
    window.addEventListener('game_ended', handleGameEnded as EventListener);
    
    // Clean up
    return () => {
      window.removeEventListener('game_ended', handleGameEnded as EventListener);
    };
  }, [socket, playerColor]);

  // Add dedicated result screen visibility effect to ensure it shows when needed
  useEffect(() => {
    // If the game is over and we have result data but the screen isn't shown, show it
    if (gameState.isGameOver && gameResultData && !showResultScreen) {
      console.log('Game is over with result data but screen not showing - forcing display', {
        isGameOver: gameState.isGameOver,
        hasResultData: !!gameResultData,
        showResultScreen
      });
      setShowResultScreen(true);
    }
  }, [gameState.isGameOver, gameResultData, showResultScreen]);

  // Debug logging for move controls
  useEffect(() => {
    console.log('DEBUG ChessBoardWrapper - Move Controls Debug:', {
      hasWhiteMoved: gameState.hasWhiteMoved,
      moveHistory: moveHistory ? {
        length: moveHistory?.moves?.length,
        currentMoveIndex: moveHistory?.currentMoveIndex
      } : 'null',
      canAbortGame: !gameState.hasWhiteMoved && (!moveHistory || !moveHistory.moves || moveHistory.moves.length === 0)
    });
  }, [gameState.hasWhiteMoved, moveHistory, gameState]);

  return (
    <div className="flex flex-col w-full h-full rounded-t-xl rounded-b-none sm:rounded-t-xl sm:rounded-b-none overflow-hidden flex-shrink-0 pb-[62px]" style={{ backgroundColor: '#4A7C59' }}>
      {/* Game Result Screen */}
      {showResultScreen && gameResultData && (
        <GameResultScreen
          result={gameResultData.result}
          reason={gameResultData.reason}
          playerName={gameResultData.playerName}
          opponentName={gameResultData.opponentName}
          playerRating={gameResultData.playerRating}
          opponentRating={gameResultData.opponentRating}
          playerRatingChange={gameResultData.playerRatingChange}
          opponentRatingChange={gameResultData.opponentRatingChange}
          onClose={handleCloseResultScreen}
        />
      )}
      
      {/* Draw Offer Notification */}
      {/* <DrawOfferNotification
        isOpen={drawOfferReceived}
        onAccept={handleAcceptDraw}
        onDecline={handleDeclineDraw}
        opponentName={player2.username}
        timeRemaining={drawOfferTimeRemaining}
      /> */}
      
      {/* Determine which player is at top/bottom based on perspective */}
      {playerColor === 'black' ? (
        <>
          {/* Player 1 Info (Top) - White */}
          <div className="flex justify-between items-center mb-4 sm:mb-2 mx-[21px]">
            <PlayerInfo 
              position="top"
              username={player1.username}
              rating={player1.rating}
              clubAffiliation={player1.clubAffiliation}
              isGuest={player1.isGuest}
              capturedPieces={capturedByWhite || whiteCapturedPieces}
        />
            {/* Top player timer (White) */}
<<<<<<< HEAD
            <div>
              <GameClock 
=======
        <div className="mr-2">
          <GameClock 
>>>>>>> d5021d29
                timeInSeconds={gameTimeInSeconds}
                isActive={activePlayer === 'white'}
            isDarkTheme={false}
                onTimeOut={() => handleTimeOut('white')}
                playLowTimeSound={() => playSound('TIME_LOW', soundEnabled)}
          />
        </div>
      </div>
      
      {/* Chess Board */}
      <ChessBoard 
            perspective={playerColor || 'white'}
        onMoveHistoryChange={handleMoveHistoryChange}
            playerColor={playerColor}
            gameId={gameRoomId}
      />
      
          {/* Player 2 Info (Bottom) - Black */}
<<<<<<< HEAD
          <div className="flex justify-between items-center mt-4 sm:mt-2 mx-[21px]">
            <PlayerInfo 
              position="bottom"
              username={player2.username}
              rating={player2.rating}
              clubAffiliation={player2.clubAffiliation}
              isGuest={player2.isGuest}
=======
      <div className="flex justify-between items-center mt-2">
        <PlayerInfo 
          position="bottom"
          username={player2.username}
          rating={player2.rating}
          clubAffiliation={player2.clubAffiliation}
          isGuest={player2.isGuest}
>>>>>>> d5021d29
              capturedPieces={capturedByBlack || blackCapturedPieces}
            />
            {/* Bottom player timer (Black) */}
            <div>
              <GameClock 
                timeInSeconds={gameTimeInSeconds}
                isActive={activePlayer === 'black'}
                isDarkTheme={true}
                onTimeOut={() => handleTimeOut('black')}
                playLowTimeSound={() => playSound('TIME_LOW', soundEnabled)}
              />
            </div>
          </div>
        </>
      ) : (
        <>
          {/* Player 2 Info (Top) - Black */}
          <div className="flex justify-between items-center mb-4 sm:mb-2 mx-[21px]">
            <PlayerInfo 
              position="top"
              username={player2.username}
              rating={player2.rating}
              clubAffiliation={player2.clubAffiliation}
              isGuest={player2.isGuest}
              capturedPieces={capturedByBlack || blackCapturedPieces}
            />
            {/* Top player timer (Black) */}
            <div>
              <GameClock 
                timeInSeconds={gameTimeInSeconds}
                isActive={activePlayer === 'black'}
                isDarkTheme={false}
                onTimeOut={() => handleTimeOut('black')}
                playLowTimeSound={() => playSound('TIME_LOW', soundEnabled)}
              />
            </div>
          </div>
          
          {/* Chess Board */}
          <ChessBoard 
            perspective={playerColor || 'white'}
            onMoveHistoryChange={handleMoveHistoryChange}
            playerColor={playerColor}
            gameId={gameRoomId}
          />
          
          {/* Player 1 Info (Bottom) - White */}
          <div className="flex justify-between items-center mt-4 sm:mt-2 mx-[21px]">
            <PlayerInfo 
              position="bottom"
              username={player1.username}
              rating={player1.rating}
              clubAffiliation={player1.clubAffiliation}
              isGuest={player1.isGuest}
              capturedPieces={capturedByWhite || whiteCapturedPieces}
            />
            {/* Bottom player timer (White) */}
            <div>
              <GameClock 
                timeInSeconds={gameTimeInSeconds}
                isActive={activePlayer === 'white'}
                isDarkTheme={true}
                onTimeOut={() => handleTimeOut('white')}
                playLowTimeSound={() => playSound('TIME_LOW', soundEnabled)}
              />
            </div>
          </div>
        </>
      )}
      
      {/* Debug logging moved to useEffect */}
      
      {/* Move Controls */}
      <MoveControls
        onBack={handleBackClick}
        onForward={handleForwardClick}
        canGoBack={canGoBack}
        canGoForward={canGoForward}
        gameId={gameRoomId}
        gameState={gameState}
        onResign={handleResignGame}
        onAbortGame={handleAbortGame}
        moveHistory={moveHistory ? {
          length: moveHistory.moves.length,
          currentMoveIndex: moveHistory.currentMoveIndex
        } : undefined}
      />
      
      {/* Disconnection Notification */}
      {opponentDisconnected && (
        <DisconnectionNotification
          gameId={gameRoomId}
          playerId={disconnectedPlayerName}
          reconnectTimeoutSeconds={reconnectionTimeRemaining}
        />
      )}
    </div>
  );
} <|MERGE_RESOLUTION|>--- conflicted
+++ resolved
@@ -460,11 +460,12 @@
       
       // Get winner and loser from data
       const isWinner = safeSocket.id === data.winnerSocketId;
+      // Use isLoser in the result calculation to avoid unused variable warning
       const isLoser = safeSocket.id === data.loserSocketId;
       
       // Create result data 
       const resultData = {
-        result: isWinner ? 'win' : 'loss' as 'win' | 'loss',
+        result: isWinner ? 'win' : (isLoser ? 'loss' : 'draw') as GameResultType,
         reason: 'checkmate' as GameEndReason,
         playerName: player1.username,
         opponentName: player2.username,
@@ -755,17 +756,7 @@
       }
     });
 
-<<<<<<< HEAD
     // Listen for game end events
-    safeSocket.on('game_end', ({ gameId: endedGameId, reason, winner, loser }) => {
-      console.log(`Game end event received for game ${endedGameId}, current game: ${gameRoomId}`);
-      
-      if (gameRoomId === endedGameId) {
-        // Determine result type
-        const isWinner = safeSocket.id === winner;
-        const isLoser = safeSocket.id === loser;
-=======
-    // Add explicit listener for the game_end event from the server
     safeSocket.on('game_end', (data) => {
       console.log('========= RECEIVED GAME_END EVENT FROM SERVER =========', data);
 
@@ -836,13 +827,12 @@
         const mySocketId = safeSocket.id;
         const isWinner = mySocketId === data.winner || mySocketId === data.winnerId;
         const isLoser = mySocketId === data.loser || mySocketId === data.loserId;
->>>>>>> d5021d29
         const resultType: 'win' | 'loss' | 'draw' = isWinner ? 'win' : (isLoser ? 'loss' : 'draw');
         
         // Create game result data
         const resultData = {
           result: resultType,
-          reason: reason as GameEndReason,
+          reason: data.reason as GameEndReason,
           playerName: player1.username,
           opponentName: player2.username,
           playerRating: player1.rating || 1500,
@@ -1550,20 +1540,15 @@
               capturedPieces={capturedByWhite || whiteCapturedPieces}
         />
             {/* Top player timer (White) */}
-<<<<<<< HEAD
             <div>
               <GameClock 
-=======
-        <div className="mr-2">
-          <GameClock 
->>>>>>> d5021d29
                 timeInSeconds={gameTimeInSeconds}
                 isActive={activePlayer === 'white'}
-            isDarkTheme={false}
+                isDarkTheme={false}
                 onTimeOut={() => handleTimeOut('white')}
                 playLowTimeSound={() => playSound('TIME_LOW', soundEnabled)}
-          />
-        </div>
+              />
+            </div>
       </div>
       
       {/* Chess Board */}
@@ -1575,7 +1560,6 @@
       />
       
           {/* Player 2 Info (Bottom) - Black */}
-<<<<<<< HEAD
           <div className="flex justify-between items-center mt-4 sm:mt-2 mx-[21px]">
             <PlayerInfo 
               position="bottom"
@@ -1583,15 +1567,6 @@
               rating={player2.rating}
               clubAffiliation={player2.clubAffiliation}
               isGuest={player2.isGuest}
-=======
-      <div className="flex justify-between items-center mt-2">
-        <PlayerInfo 
-          position="bottom"
-          username={player2.username}
-          rating={player2.rating}
-          clubAffiliation={player2.clubAffiliation}
-          isGuest={player2.isGuest}
->>>>>>> d5021d29
               capturedPieces={capturedByBlack || blackCapturedPieces}
             />
             {/* Bottom player timer (Black) */}
