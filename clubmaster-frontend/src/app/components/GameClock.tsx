'use client';

import React, { useState, useEffect, useRef } from 'react';

interface GameClockProps {
  timeInSeconds: number;
  isActive: boolean;
  isDarkTheme?: boolean;
  onTimeOut?: () => void;
<<<<<<< HEAD
=======
  playLowTimeSound?: () => void;
>>>>>>> a8af37b6
}

/**
 * GameClock component displays a chess game timer
 * Changes appearance when time falls below 1 minute
 * NOTE: Countdown functionality is currently disabled - timers remain static
 */
const GameClock: React.FC<GameClockProps> = ({
  timeInSeconds: initialTime,
  isActive,
  isDarkTheme = false,
<<<<<<< HEAD
  onTimeOut
}) => {
  const [remainingTime, setRemainingTime] = useState(timeInSeconds);
  const timerRef = useRef<NodeJS.Timeout | null>(null);
  const hasCalledTimeOut = useRef(false);

  useEffect(() => {
    // Reset the timer when we get a new initial time
    setRemainingTime(timeInSeconds);
    hasCalledTimeOut.current = false;
  }, [timeInSeconds]);

  useEffect(() => {
    // Clear any existing timer
    if (timerRef.current) {
      clearInterval(timerRef.current);
      timerRef.current = null;
    }

    // If active and time is greater than 0, start the timer
    if (isActive && remainingTime > 0) {
      timerRef.current = setInterval(() => {
        setRemainingTime(prevTime => {
          const newTime = prevTime - 1;
          
          // If time reaches zero, clear interval and call onTimeOut
          if (newTime <= 0 && !hasCalledTimeOut.current) {
            if (timerRef.current) {
              clearInterval(timerRef.current);
              timerRef.current = null;
            }
            
            // Call onTimeOut callback if provided
            if (onTimeOut) {
              hasCalledTimeOut.current = true;
              onTimeOut();
            }
            
            return 0;
          }
          
          return newTime;
        });
      }, 1000);
    }

    // Clean up timer on unmount or when isActive changes
    return () => {
      if (timerRef.current) {
        clearInterval(timerRef.current);
        timerRef.current = null;
      }
    };
  }, [isActive, onTimeOut]);

=======
  onTimeOut,
  playLowTimeSound
}) => {
  // State to track remaining time - using initial time directly now 
  // since we're disabling the countdown
  const [timeRemaining] = useState(initialTime);
  
  // Track if we've already played the low time sound
  const hasPlayedLowTimeSound = useRef(false);
  
  // Timer effect - disabled 
  // useEffect(() => {
  //   // Reset when initial time changes
  //   setTimeRemaining(initialTime);
  //   hasPlayedLowTimeSound.current = false;
  // }, [initialTime]);
  
  // Timer countdown effect - disabled
  // useEffect(() => {
  //   let interval: NodeJS.Timeout | null = null;
  //   
  //   if (isActive && timeRemaining > 0) {
  //     interval = setInterval(() => {
  //       setTimeRemaining((prevTime) => {
  //         // Check if time is about to run low
  //         if (prevTime === 60 && !hasPlayedLowTimeSound.current && playLowTimeSound) {
  //           playLowTimeSound();
  //           hasPlayedLowTimeSound.current = true;
  //         }
  //         
  //         // Check if time will run out on the next tick
  //         if (prevTime === 1 && onTimeOut) {
  //           onTimeOut();
  //         }
  //         
  //         return prevTime - 1;
  //       });
  //     }, 1000);
  //   } else if (timeRemaining === 0 && onTimeOut) {
  //     // If time is already at 0, call timeout handler
  //     onTimeOut();
  //   }
  //   
  //   return () => {
  //     if (interval) clearInterval(interval);
  //   };
  // }, [isActive, timeRemaining, onTimeOut, playLowTimeSound]);
  
>>>>>>> a8af37b6
  // Format time as mm:ss
  const formatTime = (seconds: number): string => {
    const minutes = Math.floor(seconds / 60);
    const remainingSeconds = seconds % 60;
    return `${minutes.toString().padStart(2, '0')}:${remainingSeconds.toString().padStart(2, '0')}`;
  };

  // Determine if time is running low (less than 1 minute)
<<<<<<< HEAD
  const isTimeRunningLow = remainingTime < 60;
=======
  const isTimeRunningLow = timeRemaining < 60;
>>>>>>> a8af37b6

  // Apply different styling based on theme (light/dark) and time status
  const textColor = isDarkTheme ? '#D9D9D9' : '#1F2323';
  const backgroundColor = isDarkTheme ? '#333939' : '#C8D5B9';
  
  // Add urgency indicator styles when time is low
  // Removed animation for static display
  const urgencyStyles = isTimeRunningLow ? {} : {};

  return (
    <div 
      className="font-mono flex items-center justify-center"
      style={{
        width: '81px',
        height: '36px',
        backgroundColor,
        color: isTimeRunningLow && isActive ? '#FF3333' : textColor,
        fontSize: '16px',
        fontWeight: isTimeRunningLow ? 'bold' : 'normal',
        borderRadius: '4px',
        ...urgencyStyles
      }}
    >
<<<<<<< HEAD
      {formatTime(remainingTime)}
=======
      {formatTime(timeRemaining)}
>>>>>>> a8af37b6
      
      {/* Pulse animation removed since we're making timers static */}
    </div>
  );
};

export default GameClock; <|MERGE_RESOLUTION|>--- conflicted
+++ resolved
@@ -7,10 +7,7 @@
   isActive: boolean;
   isDarkTheme?: boolean;
   onTimeOut?: () => void;
-<<<<<<< HEAD
-=======
   playLowTimeSound?: () => void;
->>>>>>> a8af37b6
 }
 
 /**
@@ -22,7 +19,6 @@
   timeInSeconds: initialTime,
   isActive,
   isDarkTheme = false,
-<<<<<<< HEAD
   onTimeOut
 }) => {
   const [remainingTime, setRemainingTime] = useState(timeInSeconds);
@@ -78,56 +74,11 @@
     };
   }, [isActive, onTimeOut]);
 
-=======
-  onTimeOut,
   playLowTimeSound
 }) => {
-  // State to track remaining time - using initial time directly now 
-  // since we're disabling the countdown
-  const [timeRemaining] = useState(initialTime);
-  
   // Track if we've already played the low time sound
   const hasPlayedLowTimeSound = useRef(false);
-  
-  // Timer effect - disabled 
-  // useEffect(() => {
-  //   // Reset when initial time changes
-  //   setTimeRemaining(initialTime);
-  //   hasPlayedLowTimeSound.current = false;
-  // }, [initialTime]);
-  
-  // Timer countdown effect - disabled
-  // useEffect(() => {
-  //   let interval: NodeJS.Timeout | null = null;
-  //   
-  //   if (isActive && timeRemaining > 0) {
-  //     interval = setInterval(() => {
-  //       setTimeRemaining((prevTime) => {
-  //         // Check if time is about to run low
-  //         if (prevTime === 60 && !hasPlayedLowTimeSound.current && playLowTimeSound) {
-  //           playLowTimeSound();
-  //           hasPlayedLowTimeSound.current = true;
-  //         }
-  //         
-  //         // Check if time will run out on the next tick
-  //         if (prevTime === 1 && onTimeOut) {
-  //           onTimeOut();
-  //         }
-  //         
-  //         return prevTime - 1;
-  //       });
-  //     }, 1000);
-  //   } else if (timeRemaining === 0 && onTimeOut) {
-  //     // If time is already at 0, call timeout handler
-  //     onTimeOut();
-  //   }
-  //   
-  //   return () => {
-  //     if (interval) clearInterval(interval);
-  //   };
-  // }, [isActive, timeRemaining, onTimeOut, playLowTimeSound]);
-  
->>>>>>> a8af37b6
+
   // Format time as mm:ss
   const formatTime = (seconds: number): string => {
     const minutes = Math.floor(seconds / 60);
@@ -136,11 +87,8 @@
   };
 
   // Determine if time is running low (less than 1 minute)
-<<<<<<< HEAD
   const isTimeRunningLow = remainingTime < 60;
-=======
-  const isTimeRunningLow = timeRemaining < 60;
->>>>>>> a8af37b6
+
 
   // Apply different styling based on theme (light/dark) and time status
   const textColor = isDarkTheme ? '#D9D9D9' : '#1F2323';
@@ -164,11 +112,7 @@
         ...urgencyStyles
       }}
     >
-<<<<<<< HEAD
       {formatTime(remainingTime)}
-=======
-      {formatTime(timeRemaining)}
->>>>>>> a8af37b6
       
       {/* Pulse animation removed since we're making timers static */}
     </div>
