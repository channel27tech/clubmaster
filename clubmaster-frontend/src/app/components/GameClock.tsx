--- conflicted
+++ resolved
@@ -7,33 +7,31 @@
   isActive: boolean;
   isDarkTheme?: boolean;
   onTimeOut?: () => void;
-<<<<<<< HEAD
-=======
   playLowTimeSound?: () => void;
->>>>>>> a8af37b6
 }
 
 /**
  * GameClock component displays a chess game timer
  * Changes appearance when time falls below 1 minute
- * NOTE: Countdown functionality is currently disabled - timers remain static
  */
 const GameClock: React.FC<GameClockProps> = ({
   timeInSeconds: initialTime,
   isActive,
   isDarkTheme = false,
-<<<<<<< HEAD
-  onTimeOut
+  onTimeOut,
+  playLowTimeSound
 }) => {
-  const [remainingTime, setRemainingTime] = useState(timeInSeconds);
+  const [remainingTime, setRemainingTime] = useState(initialTime);
   const timerRef = useRef<NodeJS.Timeout | null>(null);
   const hasCalledTimeOut = useRef(false);
+  const hasPlayedLowTimeSound = useRef(false);
 
   useEffect(() => {
     // Reset the timer when we get a new initial time
-    setRemainingTime(timeInSeconds);
+    setRemainingTime(initialTime);
     hasCalledTimeOut.current = false;
-  }, [timeInSeconds]);
+    hasPlayedLowTimeSound.current = false;
+  }, [initialTime]);
 
   useEffect(() => {
     // Clear any existing timer
@@ -45,8 +43,14 @@
     // If active and time is greater than 0, start the timer
     if (isActive && remainingTime > 0) {
       timerRef.current = setInterval(() => {
-        setRemainingTime(prevTime => {
+        setRemainingTime((prevTime: number) => {
           const newTime = prevTime - 1;
+          
+          // Check if time is about to run low
+          if (newTime === 60 && !hasPlayedLowTimeSound.current && playLowTimeSound) {
+            playLowTimeSound();
+            hasPlayedLowTimeSound.current = true;
+          }
           
           // If time reaches zero, clear interval and call onTimeOut
           if (newTime <= 0 && !hasCalledTimeOut.current) {
@@ -76,58 +80,8 @@
         timerRef.current = null;
       }
     };
-  }, [isActive, onTimeOut]);
+  }, [isActive, onTimeOut, playLowTimeSound, remainingTime]);
 
-=======
-  onTimeOut,
-  playLowTimeSound
-}) => {
-  // State to track remaining time - using initial time directly now 
-  // since we're disabling the countdown
-  const [timeRemaining] = useState(initialTime);
-  
-  // Track if we've already played the low time sound
-  const hasPlayedLowTimeSound = useRef(false);
-  
-  // Timer effect - disabled 
-  // useEffect(() => {
-  //   // Reset when initial time changes
-  //   setTimeRemaining(initialTime);
-  //   hasPlayedLowTimeSound.current = false;
-  // }, [initialTime]);
-  
-  // Timer countdown effect - disabled
-  // useEffect(() => {
-  //   let interval: NodeJS.Timeout | null = null;
-  //   
-  //   if (isActive && timeRemaining > 0) {
-  //     interval = setInterval(() => {
-  //       setTimeRemaining((prevTime) => {
-  //         // Check if time is about to run low
-  //         if (prevTime === 60 && !hasPlayedLowTimeSound.current && playLowTimeSound) {
-  //           playLowTimeSound();
-  //           hasPlayedLowTimeSound.current = true;
-  //         }
-  //         
-  //         // Check if time will run out on the next tick
-  //         if (prevTime === 1 && onTimeOut) {
-  //           onTimeOut();
-  //         }
-  //         
-  //         return prevTime - 1;
-  //       });
-  //     }, 1000);
-  //   } else if (timeRemaining === 0 && onTimeOut) {
-  //     // If time is already at 0, call timeout handler
-  //     onTimeOut();
-  //   }
-  //   
-  //   return () => {
-  //     if (interval) clearInterval(interval);
-  //   };
-  // }, [isActive, timeRemaining, onTimeOut, playLowTimeSound]);
-  
->>>>>>> a8af37b6
   // Format time as mm:ss
   const formatTime = (seconds: number): string => {
     const minutes = Math.floor(seconds / 60);
@@ -136,18 +90,13 @@
   };
 
   // Determine if time is running low (less than 1 minute)
-<<<<<<< HEAD
   const isTimeRunningLow = remainingTime < 60;
-=======
-  const isTimeRunningLow = timeRemaining < 60;
->>>>>>> a8af37b6
 
   // Apply different styling based on theme (light/dark) and time status
   const textColor = isDarkTheme ? '#D9D9D9' : '#1F2323';
   const backgroundColor = isDarkTheme ? '#333939' : '#C8D5B9';
   
   // Add urgency indicator styles when time is low
-  // Removed animation for static display
   const urgencyStyles = isTimeRunningLow ? {} : {};
 
   return (
@@ -164,11 +113,7 @@
         ...urgencyStyles
       }}
     >
-<<<<<<< HEAD
       {formatTime(remainingTime)}
-=======
-      {formatTime(timeRemaining)}
->>>>>>> a8af37b6
       
       {/* Pulse animation removed since we're making timers static */}
     </div>
