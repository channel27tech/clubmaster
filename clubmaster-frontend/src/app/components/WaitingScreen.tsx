--- conflicted
+++ resolved
@@ -77,58 +77,22 @@
   return (
     <div className="fixed inset-0 z-50 flex flex-col">
       {/* Blurred backdrop */}
-<<<<<<< HEAD
-      <div className="absolute inset-0 bg-black/30 backdrop-blur-[6px]"></div>
-      
-=======
 
       <div className="absolute inset-0 bg-black/70 backdrop-blur-[8px]"></div>
->>>>>>> 21acc706
       {/* Content */}
       <div className="relative z-10 flex flex-col h-full w-full">
         {/* Use the same header as the main chessboard */}
         <Header />
-<<<<<<< HEAD
-        
-=======
->>>>>>> 21acc706
         <div className="flex-grow flex flex-col items-center overflow-hidden">
           {/* Central content area with max width matching the chessboard */}
           <div className="w-full max-w-md mx-auto flex flex-col h-full">
             {/* Top player info section */}
-<<<<<<< HEAD
-            <div className="w-full bg-[#4A7C59] py-3 px-4 flex justify-between items-center border-b border-black">
-=======
 
             <div className="w-full bg-[#4A7C59] py-12 px-4 flex justify-between items-center border-b-[13px] border-[#333939]">
->>>>>>> 21acc706
               <div className="flex items-center">
                 <div className="w-10 h-10 bg-[#E9CB6B] flex items-center justify-center rounded mr-2">
                   <span className="text-[#2B3131] text-lg">♟</span>
                 </div>
-<<<<<<< HEAD
-                <span className="text-white text-lg font-medium">{searchingText}</span>
-              </div>
-              <div className="text-white bg-[#5E8C69] px-4 py-1 rounded-md font-mono text-lg">{timeInMinutes}:00</div>
-            </div>
-            
-            {/* Central area with the starting soon dialog always visible */}
-            <div className="flex-grow flex items-center justify-center">
-              <div className="bg-[#2B3131] p-6 rounded-lg text-center shadow-xl w-72">
-                <div className="text-white font-bold text-lg mb-3">{timeInMinutes} min game</div>
-                <div className="w-16 h-16 mx-auto mb-3 rounded-full flex items-center justify-center border-2 border-[#4A7C59]">
-                  <svg viewBox="0 0 24 24" className="w-10 h-10 text-[#4A7C59]" fill="currentColor">
-                    <path d="M12,20A8,8 0 0,1 4,12A8,8 0 0,1 12,4A8,8 0 0,1 20,12A8,8 0 0,1 12,20M12,2A10,10 0 0,0 2,12A10,10 0 0,0 12,22A10,10 0 0,0 22,12A10,10 0 0,0 12,2Z"></path>
-                    <path d="M12.5,7V12.25L17,14.92L16.25,16.15L11,13V7H12.5Z"></path>
-                  </svg>
-                </div>
-                <div className="text-gray-400 text-lg">Starting soon..</div>
-              </div>
-            </div>
-            
-            {/* Bottom player info section */}
-            <div className="w-full bg-[#4A7C59] py-3 px-4 flex justify-between items-center border-t border-black">
-=======
 
                 <span className="text-[#FAF3DD] mb-4 font-semibold font-roboto text-[16px]">{searchingText}</span>
               </div>
@@ -152,27 +116,10 @@
            
             {/* Bottom player info section */}
             <div className="w-full bg-[#4A7C59] py-8 px-4 flex justify-between items-center border-t-[13] border-[#333939]">
->>>>>>> 21acc706
               <div className="flex items-center">
                 <div className="w-10 h-10 bg-[#2B3131] flex items-center justify-center rounded mr-2">
                   <span className="text-white text-lg">♟</span>
                 </div>
-<<<<<<< HEAD
-                <span className="text-white text-lg font-medium">{username} ({rating})</span>
-              </div>
-              <div className="text-white bg-[#5E8C69] px-4 py-1 rounded-md font-mono text-lg">{timeInMinutes}:00</div>
-            </div>
-            
-            {/* Cancel button */}
-            <div className="w-full bg-[#2B3131] p-4">
-              <button 
-                onClick={handleCancel}
-                className="w-full py-3 bg-[#3D3D3D] hover:bg-[#4A4A4A] text-white font-medium rounded-md transition-colors text-lg"
-              >
-                Cancel
-              </button>
-            </div>
-=======
                 <span className="text-[#FAF3DD] text-16 mb-4 font-semibold font-roboto">{username} ({rating})</span>
               </div>
               <div className="text-[#D9D9D9] bg-[#333939] px-4 py-1 rounded-[4px] front-roboto text-lg">{timeInMinutes}:00</div>
@@ -187,7 +134,6 @@
             >
               Cancel
             </button>
->>>>>>> 21acc706
           </div>
 
           </div>
