import { Notification } from '../../context/NotificationsContext';
import { getAuth } from 'firebase/auth';

<<<<<<< HEAD
const API_URL = process.env.NEXT_PUBLIC_API_URL || 'http://localhost:3001';
=======
// Hardcoded API URL with the correct path structure
// The backend likely has the endpoints without the /api prefix
const API_URL = 'http://localhost:3001';
>>>>>>> b1b9168f

/**
 * Fetch notifications from the API
 * @param limit - Number of notifications to fetch
 * @param offset - Offset for pagination
 * @param status - Filter by notification status (defaults to UNREAD)
 */
<<<<<<< HEAD
export async function fetchNotifications(limit = 50, offset = 0, status?: 'READ' | 'UNREAD') {
  const auth = getAuth();
  let user = auth.currentUser;

  // Wait for user to be loaded if not available yet
  if (!user) {
    // Try to wait for Firebase to finish initializing
    await new Promise(resolve => setTimeout(resolve, 500));
    user = auth.currentUser;
  }
=======
export const fetchNotifications = async (
  limit: number = 20, 
  offset: number = 0, 
  status: 'READ' | 'UNREAD' | 'PROCESSED' | 'ALL' = 'UNREAD'
): Promise<{ notifications: Notification[]; total: number }> => {
  try {
    // Build the query parameters
    const params = new URLSearchParams();
    params.append('limit', limit.toString());
    params.append('offset', offset.toString());
    if (status && status !== 'ALL') {
      params.append('status', status);
    }

    // Get the current Firebase auth token
    const auth = getAuth();
    const user = auth.currentUser;
    
    if (!user) {
      throw new Error('User not authenticated');
    }
    
    const token = await user.getIdToken();

    const response = await fetch(`${API_URL}/notifications?${params.toString()}`, {
      method: 'GET',
      headers: {
        'Content-Type': 'application/json',
        'Authorization': `Bearer ${token}`
      },
      credentials: 'include' // Include cookies for authentication
    });
>>>>>>> b1b9168f

  if (!user) {
    console.warn('fetchNotifications: No authenticated user found.');
    return { notifications: [], total: 0 };
  }

<<<<<<< HEAD
  const token = await user.getIdToken();
  console.log('fetchNotifications: user', user);
  console.log('fetchNotifications: token', token);
=======
    const data = await response.json();
    
    // Transform the data to match the Notification interface
    const notifications: Notification[] = data.notifications.map((n: any) => {
      // Log the raw notification data for debugging
      console.log('Raw notification from server:', n);
      
      return {
        id: n.id,
        type: n.type,
        message: n.data?.message || '',
        data: n.data || {},
        timestamp: new Date(n.createdAt),
        senderUserId: n.senderUserId,
        read: n.status === 'READ' || n.status === 'PROCESSED', 
        processed: n.status === 'PROCESSED'
      };
    });
>>>>>>> b1b9168f

  // Build the query parameters
  const params = new URLSearchParams();
  params.append('limit', limit.toString());
  params.append('offset', offset.toString());
  if (status) {
    params.append('status', status);
  }
  const url = `${API_URL}/notifications?${params.toString()}`;
  console.log('Fetching notifications from:', url);
  const response = await fetch(url, {
    method: 'GET',
    headers: {
      'Content-Type': 'application/json',
      Authorization: `Bearer ${token}`,
    },
    credentials: 'include' // Include cookies for authentication
  });

  if (!response.ok) {
    throw new Error(`Failed to fetch notifications: ${response.status} ${response.statusText}`);
  }

  const data = await response.json();
  
  // Transform the data to match the Notification interface
  const notifications: Notification[] = data.notifications.map((n: any) => ({
    id: n.id,
    type: n.type,
    message: n.data.message || '',
    data: n.data,
    timestamp: new Date(n.createdAt),
    senderUserId: n.senderUserId,
    read: n.status === 'READ'
  }));

  return {
    notifications,
    total: data.total
  };
}

/**
 * Mark a notification as read
 * @param notificationId - ID of the notification to mark as read
 */
export const markNotificationAsRead = async (notificationId: string): Promise<boolean> => {
  try {
    // Get the current Firebase auth token
    const auth = getAuth();
    const user = auth.currentUser;
    
    if (!user) {
      throw new Error('User not authenticated');
    }
    
    const token = await user.getIdToken();

    const response = await fetch(`${API_URL}/notifications/${notificationId}/read`, {
      method: 'PATCH',
      headers: {
        'Content-Type': 'application/json',
        'Authorization': `Bearer ${token}`
      },
      credentials: 'include' // Include cookies for authentication
    });

    if (!response.ok) {
      throw new Error(`Failed to mark notification as read: ${response.status} ${response.statusText}`);
    }

    return true;
  } catch (error) {
    console.error('Error marking notification as read:', error);
    return false;
  }
};

/**
 * Mark all notifications as read
 */
export const markAllNotificationsAsRead = async (): Promise<boolean> => {
  try {
    // Get the current Firebase auth token
    const auth = getAuth();
    const user = auth.currentUser;
    
    if (!user) {
      throw new Error('User not authenticated');
    }
    
    const token = await user.getIdToken();

    const response = await fetch(`${API_URL}/notifications/read-all`, {
      method: 'PATCH',
      headers: {
        'Content-Type': 'application/json',
        'Authorization': `Bearer ${token}`
      },
      credentials: 'include' // Include cookies for authentication
    });

    if (!response.ok) {
      throw new Error(`Failed to mark all notifications as read: ${response.status} ${response.statusText}`);
    }

    return true;
  } catch (error) {
    console.error('Error marking all notifications as read:', error);
    return false;
  }
};

/**
 * Delete a notification
 * @param notificationId - ID of the notification to delete
 */
export const deleteNotification = async (notificationId: string): Promise<boolean> => {
  try {
    // Get the current Firebase auth token
    const auth = getAuth();
    const user = auth.currentUser;
    
    if (!user) {
      throw new Error('User not authenticated');
    }
    
    const token = await user.getIdToken();

    const response = await fetch(`${API_URL}/notifications/${notificationId}`, {
      method: 'DELETE',
      headers: {
        'Content-Type': 'application/json',
        'Authorization': `Bearer ${token}`
      },
      credentials: 'include' // Include cookies for authentication
    });

    if (!response.ok) {
      throw new Error(`Failed to delete notification: ${response.status} ${response.statusText}`);
    }

    return true;
  } catch (error) {
    console.error('Error deleting notification:', error);
    return false;
  }
};

// For notification actions
export const handleNotificationAction = async (
  notificationId: string, 
  action: string, 
  type: string
): Promise<boolean> => {
  try {
<<<<<<< HEAD
    const auth = getAuth();
    const user = auth.currentUser;
    if (!user) throw new Error('No authenticated user');
    const token = await user.getIdToken();

    // Super admin transfer accept/decline
    if (type === 'SUPER_ADMIN_TRANSFER_REQUEST' && (action === 'accept' || action === 'reject')) {
      const endpoint = `${API_URL}/club-member/transfer-super-admin/${notificationId}/${action === 'accept' ? 'accept' : 'decline'}`;
      const response = await fetch(endpoint, {
        method: 'POST',
        headers: {
          'Content-Type': 'application/json',
          'Authorization': `Bearer ${token}`
        },
        credentials: 'include'
      });
      if (!response.ok) {
        throw new Error(`Failed to ${action} super admin transfer: ${response.status}`);
      }
      await markNotificationAsRead(notificationId);
      return true;
    }
=======
    // Get the current Firebase auth token
    const auth = getAuth();
    const user = auth.currentUser;
    
    if (!user) {
      throw new Error('User not authenticated');
    }
    
    const token = await user.getIdToken();

>>>>>>> b1b9168f
    // Different actions based on notification type
    if (type.includes('TOURNAMENT') && action === 'accept') {
      // Accept tournament invitation
      const response = await fetch(`${API_URL}/tournaments/invitations/${notificationId}/accept`, {
        method: 'POST',
        headers: {
          'Content-Type': 'application/json',
          'Authorization': `Bearer ${token}`
        },
        credentials: 'include'
      });
      
      if (!response.ok) {
        throw new Error(`Failed to accept tournament invitation: ${response.status}`);
      }
      
      // Mark notification as read after action
      await markNotificationAsRead(notificationId);
      return true;
    }
    else if (type.includes('TOURNAMENT') && action === 'reject') {
      // Reject tournament invitation
      const response = await fetch(`${API_URL}/tournaments/invitations/${notificationId}/reject`, {
        method: 'POST',
        headers: {
          'Content-Type': 'application/json',
          'Authorization': `Bearer ${token}`
        },
        credentials: 'include'
      });
      
      if (!response.ok) {
        throw new Error(`Failed to reject tournament invitation: ${response.status}`);
      }
      
      // Mark notification as read after action
      await markNotificationAsRead(notificationId);
      return true;
    }
    else if (type === 'FRIEND_REQUEST' && action === 'accept') {
      // Accept friend request
      try {
        console.log(`Accepting friend request notification: ${notificationId}`);
        const response = await fetch(`${API_URL}/friends/accept/${notificationId}`, {
          method: 'PATCH',
          headers: {
            'Content-Type': 'application/json',
            'Authorization': `Bearer ${token}`
          },
          credentials: 'include'
        });
        
        if (!response.ok) {
          const errorData = await response.json().catch(() => ({}));
          console.error('Error response from accept friend request:', errorData);
          throw new Error(`Failed to accept friend request: ${response.status} ${response.statusText}`);
        }
        
        // Mark notification as read after action
        await markNotificationAsRead(notificationId);
        return true;
      } catch (error) {
        console.error('Error accepting friend request:', error);
        return false;
      }
    }
    else if (type === 'FRIEND_REQUEST' && action === 'reject') {
      // Reject friend request
      try {
        console.log(`Rejecting friend request notification: ${notificationId}`);
        const response = await fetch(`${API_URL}/friends/reject/${notificationId}`, {
          method: 'PATCH',
          headers: {
            'Content-Type': 'application/json',
            'Authorization': `Bearer ${token}`
          },
          credentials: 'include'
        });
        
        if (!response.ok) {
          const errorData = await response.json().catch(() => ({}));
          console.error('Error response from reject friend request:', errorData);
          throw new Error(`Failed to reject friend request: ${response.status} ${response.statusText}`);
        }
        
        // Mark notification as read after action
        await markNotificationAsRead(notificationId);
        return true;
      } catch (error) {
        console.error('Error rejecting friend request:', error);
        return false;
      }
    }
    else if (type === 'GAME_INVITE' && action === 'accept') {
      // Accept game invitation
      const response = await fetch(`${API_URL}/game/invitations/${notificationId}/accept`, {
        method: 'POST',
        headers: {
          'Content-Type': 'application/json',
          'Authorization': `Bearer ${token}`
        },
        credentials: 'include'
      });
      
      if (!response.ok) {
        throw new Error(`Failed to accept game invitation: ${response.status}`);
      }
      
      // Mark notification as read after action
      await markNotificationAsRead(notificationId);
      return true;
    }
    else if (type === 'GAME_INVITE' && action === 'reject') {
      // Reject game invitation
      const response = await fetch(`${API_URL}/game/invitations/${notificationId}/reject`, {
        method: 'POST',
        headers: {
          'Content-Type': 'application/json',
          'Authorization': `Bearer ${token}`
        },
        credentials: 'include'
      });
      
      if (!response.ok) {
        throw new Error(`Failed to reject game invitation: ${response.status}`);
      }
      
      // Mark notification as read after action
      await markNotificationAsRead(notificationId);
      return true;
    }
    
    // Default case for unknown actions
    console.warn(`Unknown notification action combination: type=${type}, action=${action}`);
    return false;
  } catch (error) {
    console.error(`Error handling notification action (${action}):`, error);
    return false;
  }
};<|MERGE_RESOLUTION|>--- conflicted
+++ resolved
@@ -1,36 +1,18 @@
 import { Notification } from '../../context/NotificationsContext';
 import { getAuth } from 'firebase/auth';
 
-<<<<<<< HEAD
 const API_URL = process.env.NEXT_PUBLIC_API_URL || 'http://localhost:3001';
-=======
-// Hardcoded API URL with the correct path structure
-// The backend likely has the endpoints without the /api prefix
-const API_URL = 'http://localhost:3001';
->>>>>>> b1b9168f
 
 /**
  * Fetch notifications from the API
  * @param limit - Number of notifications to fetch
  * @param offset - Offset for pagination
- * @param status - Filter by notification status (defaults to UNREAD)
+ * @param status - Filter by notification status (defaults to ALL)
  */
-<<<<<<< HEAD
-export async function fetchNotifications(limit = 50, offset = 0, status?: 'READ' | 'UNREAD') {
-  const auth = getAuth();
-  let user = auth.currentUser;
-
-  // Wait for user to be loaded if not available yet
-  if (!user) {
-    // Try to wait for Firebase to finish initializing
-    await new Promise(resolve => setTimeout(resolve, 500));
-    user = auth.currentUser;
-  }
-=======
 export const fetchNotifications = async (
-  limit: number = 20, 
+  limit: number = 50, 
   offset: number = 0, 
-  status: 'READ' | 'UNREAD' | 'PROCESSED' | 'ALL' = 'UNREAD'
+  status: 'READ' | 'UNREAD' | 'PROCESSED' | 'ALL' = 'ALL'
 ): Promise<{ notifications: Notification[]; total: number }> => {
   try {
     // Build the query parameters
@@ -50,8 +32,13 @@
     }
     
     const token = await user.getIdToken();
-
-    const response = await fetch(`${API_URL}/notifications?${params.toString()}`, {
+    console.log('fetchNotifications: user', user.uid);
+    console.log('fetchNotifications: token exists', !!token);
+
+    const url = `${API_URL}/notifications?${params.toString()}`;
+    console.log('Fetching notifications from:', url);
+    
+    const response = await fetch(url, {
       method: 'GET',
       headers: {
         'Content-Type': 'application/json',
@@ -59,77 +46,54 @@
       },
       credentials: 'include' // Include cookies for authentication
     });
->>>>>>> b1b9168f
-
-  if (!user) {
-    console.warn('fetchNotifications: No authenticated user found.');
-    return { notifications: [], total: 0 };
-  }
-
-<<<<<<< HEAD
-  const token = await user.getIdToken();
-  console.log('fetchNotifications: user', user);
-  console.log('fetchNotifications: token', token);
-=======
+
+    if (!response.ok) {
+      console.error(`Error response from API: ${response.status} ${response.statusText}`);
+      throw new Error(`Failed to fetch notifications: ${response.status} ${response.statusText}`);
+    }
+
     const data = await response.json();
+    console.log('Raw API response:', data);
+    
+    if (!data.notifications || !Array.isArray(data.notifications)) {
+      console.error('API returned invalid notifications format:', data);
+      return { notifications: [], total: 0 };
+    }
     
     // Transform the data to match the Notification interface
     const notifications: Notification[] = data.notifications.map((n: any) => {
       // Log the raw notification data for debugging
       console.log('Raw notification from server:', n);
+      console.log('Raw notification type:', n.type);
+      console.log('Raw notification data:', JSON.stringify(n.data || {}));
+      
+      // Ensure data is always an object
+      const safeData = n.data || {};
       
       return {
         id: n.id,
         type: n.type,
-        message: n.data?.message || '',
-        data: n.data || {},
-        timestamp: new Date(n.createdAt),
+        message: safeData.message || '',
+        data: safeData,
+        timestamp: new Date(n.createdAt || Date.now()),
         senderUserId: n.senderUserId,
         read: n.status === 'READ' || n.status === 'PROCESSED', 
         processed: n.status === 'PROCESSED'
       };
     });
->>>>>>> b1b9168f
-
-  // Build the query parameters
-  const params = new URLSearchParams();
-  params.append('limit', limit.toString());
-  params.append('offset', offset.toString());
-  if (status) {
-    params.append('status', status);
-  }
-  const url = `${API_URL}/notifications?${params.toString()}`;
-  console.log('Fetching notifications from:', url);
-  const response = await fetch(url, {
-    method: 'GET',
-    headers: {
-      'Content-Type': 'application/json',
-      Authorization: `Bearer ${token}`,
-    },
-    credentials: 'include' // Include cookies for authentication
-  });
-
-  if (!response.ok) {
-    throw new Error(`Failed to fetch notifications: ${response.status} ${response.statusText}`);
-  }
-
-  const data = await response.json();
-  
-  // Transform the data to match the Notification interface
-  const notifications: Notification[] = data.notifications.map((n: any) => ({
-    id: n.id,
-    type: n.type,
-    message: n.data.message || '',
-    data: n.data,
-    timestamp: new Date(n.createdAt),
-    senderUserId: n.senderUserId,
-    read: n.status === 'READ'
-  }));
-
-  return {
-    notifications,
-    total: data.total
-  };
+
+    console.log(`Transformed ${notifications.length} notifications`);
+    return {
+      notifications,
+      total: data.total || notifications.length
+    };
+  } catch (error) {
+    console.error('Error fetching notifications:', error);
+    return {
+      notifications: [],
+      total: 0
+    };
+  }
 }
 
 /**
@@ -246,41 +210,16 @@
   type: string
 ): Promise<boolean> => {
   try {
-<<<<<<< HEAD
-    const auth = getAuth();
-    const user = auth.currentUser;
-    if (!user) throw new Error('No authenticated user');
-    const token = await user.getIdToken();
-
-    // Super admin transfer accept/decline
-    if (type === 'SUPER_ADMIN_TRANSFER_REQUEST' && (action === 'accept' || action === 'reject')) {
-      const endpoint = `${API_URL}/club-member/transfer-super-admin/${notificationId}/${action === 'accept' ? 'accept' : 'decline'}`;
-      const response = await fetch(endpoint, {
-        method: 'POST',
-        headers: {
-          'Content-Type': 'application/json',
-          'Authorization': `Bearer ${token}`
-        },
-        credentials: 'include'
-      });
-      if (!response.ok) {
-        throw new Error(`Failed to ${action} super admin transfer: ${response.status}`);
-      }
-      await markNotificationAsRead(notificationId);
-      return true;
-    }
-=======
-    // Get the current Firebase auth token
-    const auth = getAuth();
-    const user = auth.currentUser;
-    
-    if (!user) {
-      throw new Error('User not authenticated');
-    }
-    
-    const token = await user.getIdToken();
-
->>>>>>> b1b9168f
+    // Get the current Firebase auth token
+    const auth = getAuth();
+    const user = auth.currentUser;
+    
+    if (!user) {
+      throw new Error('User not authenticated');
+    }
+    
+    const token = await user.getIdToken();
+
     // Different actions based on notification type
     if (type.includes('TOURNAMENT') && action === 'accept') {
       // Accept tournament invitation
