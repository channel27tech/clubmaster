--- conflicted
+++ resolved
@@ -35,15 +35,9 @@
       <div className="w-full flex justify-center mt-8 mb-6">
         <Image src="/logos/clubmaster_logo_login_page.svg" alt="ClubMaster Logo" width={118} height={48} />
       </div>
-<<<<<<< HEAD
-     {/* USP Cards */}
-     <div className="w-full flex justify-center mb-8">
-        <div className="flex gap-8 overflow-x-auto px-4 scrollbar-hide hide-scrollbar" style={{ maxWidth: 400 }}>
-=======
       {/* USP Cards */}
       <div className="w-full flex justify-center mb-8">
         <div className="flex gap-8 overflow-x-auto px-5 scrollbar-hide hide-scrollbar" style={{ maxWidth: 400 }}>
->>>>>>> df1c30df
           {USP_CARDS.map((card, idx) => (
             <div
               key={idx}
