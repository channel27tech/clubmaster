Below you will find a variety of important rules spanning:
- the dev_workflow
- the .windsurfrules document self-improvement workflow
- the template to follow when modifying or adding new sections/rules to this document.

---
DEV_WORKFLOW
---
description: Guide for using meta-development script (scripts/dev.js) to manage task-driven development workflows
globs: **/*
filesToApplyRule: **/*
alwaysApply: true
---

- **Global CLI Commands**
  - Task Master now provides a global CLI through the `task-master` command
  - All functionality from `scripts/dev.js` is available through this interface
  - Install globally with `npm install -g claude-task-master` or use locally via `npx`
  - Use `task-master <command>` instead of `node scripts/dev.js <command>`
  - Examples:
    - `task-master list` instead of `node scripts/dev.js list`
    - `task-master next` instead of `node scripts/dev.js next`
    - `task-master expand --id=3` instead of `node scripts/dev.js expand --id=3`
  - All commands accept the same options as their script equivalents
  - The CLI provides additional commands like `task-master init` for project setup

- **Development Workflow Process**
  - Start new projects by running `task-master init` or `node scripts/dev.js parse-prd --input=<prd-file.txt>` to generate initial tasks.json
  - Begin coding sessions with `task-master list` to see current tasks, status, and IDs
  - Analyze task complexity with `task-master analyze-complexity --research` before breaking down tasks
  - Select tasks based on dependencies (all marked 'done'), priority level, and ID order
  - Clarify tasks by checking task files in tasks/ directory or asking for user input
  - View specific task details using `task-master show <id>` to understand implementation requirements
  - Break down complex tasks using `task-master expand --id=<id>` with appropriate flags
  - Clear existing subtasks if needed using `task-master clear-subtasks --id=<id>` before regenerating
  - Implement code following task details, dependencies, and project standards
  - Verify tasks according to test strategies before marking as complete
  - Mark completed tasks with `task-master set-status --id=<id> --status=done`
  - Update dependent tasks when implementation differs from original plan
  - Generate task files with `task-master generate` after updating tasks.json
  - Maintain valid dependency structure with `task-master fix-dependencies` when needed
  - Respect dependency chains and task priorities when selecting work
  - Report progress regularly using the list command

- **Task Complexity Analysis**
  - Run `node scripts/dev.js analyze-complexity --research` for comprehensive analysis
  - Review complexity report in scripts/task-complexity-report.json
  - Or use `node scripts/dev.js complexity-report` for a formatted, readable version of the report
  - Focus on tasks with highest complexity scores (8-10) for detailed breakdown
  - Use analysis results to determine appropriate subtask allocation
  - Note that reports are automatically used by the expand command

- **Task Breakdown Process**
  - For tasks with complexity analysis, use `node scripts/dev.js expand --id=<id>`
  - Otherwise use `node scripts/dev.js expand --id=<id> --subtasks=<number>`
  - Add `--research` flag to leverage Perplexity AI for research-backed expansion
  - Use `--prompt="<context>"` to provide additional context when needed
  - Review and adjust generated subtasks as necessary
  - Use `--all` flag to expand multiple pending tasks at once
  - If subtasks need regeneration, clear them first with `clear-subtasks` command

- **Implementation Drift Handling**
  - When implementation differs significantly from planned approach
  - When future tasks need modification due to current implementation choices
  - When new dependencies or requirements emerge
  - Call `node scripts/dev.js update --from=<futureTaskId> --prompt="<explanation>"` to update tasks.json

- **Task Status Management**
  - Use 'pending' for tasks ready to be worked on
  - Use 'done' for completed and verified tasks
  - Use 'deferred' for postponed tasks
  - Add custom status values as needed for project-specific workflows

- **Task File Format Reference**
  ```
  # Task ID: <id>
  # Title: <title>
  # Status: <status>
  # Dependencies: <comma-separated list of dependency IDs>
  # Priority: <priority>
  # Description: <brief description>
  # Details:
  <detailed implementation notes>
  
  # Test Strategy:
  <verification approach>
  ```

- **Command Reference: parse-prd**
  - Legacy Syntax: `node scripts/dev.js parse-prd --input=<prd-file.txt>`
  - CLI Syntax: `task-master parse-prd --input=<prd-file.txt>`
  - Description: Parses a PRD document and generates a tasks.json file with structured tasks
  - Parameters: 
    - `--input=<file>`: Path to the PRD text file (default: sample-prd.txt)
  - Example: `task-master parse-prd --input=requirements.txt`
  - Notes: Will overwrite existing tasks.json file. Use with caution.

- **Command Reference: update**
  - Legacy Syntax: `node scripts/dev.js update --from=<id> --prompt="<prompt>"`
  - CLI Syntax: `task-master update --from=<id> --prompt="<prompt>"`
  - Description: Updates tasks with ID >= specified ID based on the provided prompt
  - Parameters:
    - `--from=<id>`: Task ID from which to start updating (required)
    - `--prompt="<text>"`: Explanation of changes or new context (required)
  - Example: `task-master update --from=4 --prompt="Now we are using Express instead of Fastify."`
  - Notes: Only updates tasks not marked as 'done'. Completed tasks remain unchanged.

- **Command Reference: generate**
  - Legacy Syntax: `node scripts/dev.js generate`
  - CLI Syntax: `task-master generate`
  - Description: Generates individual task files in tasks/ directory based on tasks.json
  - Parameters: 
    - `--file=<path>, -f`: Use alternative tasks.json file (default: 'tasks/tasks.json')
    - `--output=<dir>, -o`: Output directory (default: 'tasks')
  - Example: `task-master generate`
  - Notes: Overwrites existing task files. Creates tasks/ directory if needed.

- **Command Reference: set-status**
  - Legacy Syntax: `node scripts/dev.js set-status --id=<id> --status=<status>`
  - CLI Syntax: `task-master set-status --id=<id> --status=<status>`
  - Description: Updates the status of a specific task in tasks.json
  - Parameters:
    - `--id=<id>`: ID of the task to update (required)
    - `--status=<status>`: New status value (required)
  - Example: `task-master set-status --id=3 --status=done`
  - Notes: Common values are 'done', 'pending', and 'deferred', but any string is accepted.

- **Command Reference: list**
  - Legacy Syntax: `node scripts/dev.js list`
  - CLI Syntax: `task-master list`
  - Description: Lists all tasks in tasks.json with IDs, titles, and status
  - Parameters: 
    - `--status=<status>, -s`: Filter by status
    - `--with-subtasks`: Show subtasks for each task
    - `--file=<path>, -f`: Use alternative tasks.json file (default: 'tasks/tasks.json')
  - Example: `task-master list`
  - Notes: Provides quick overview of project progress. Use at start of sessions.

- **Command Reference: expand**
  - Legacy Syntax: `node scripts/dev.js expand --id=<id> [--num=<number>] [--research] [--prompt="<context>"]`
  - CLI Syntax: `task-master expand --id=<id> [--num=<number>] [--research] [--prompt="<context>"]`
  - Description: Expands a task with subtasks for detailed implementation
  - Parameters:
    - `--id=<id>`: ID of task to expand (required unless using --all)
    - `--all`: Expand all pending tasks, prioritized by complexity
    - `--num=<number>`: Number of subtasks to generate (default: from complexity report)
    - `--research`: Use Perplexity AI for research-backed generation
    - `--prompt="<text>"`: Additional context for subtask generation
    - `--force`: Regenerate subtasks even for tasks that already have them
  - Example: `task-master expand --id=3 --num=5 --research --prompt="Focus on security aspects"`
  - Notes: Uses complexity report recommendations if available.

- **Command Reference: analyze-complexity**
  - Legacy Syntax: `node scripts/dev.js analyze-complexity [options]`
  - CLI Syntax: `task-master analyze-complexity [options]`
  - Description: Analyzes task complexity and generates expansion recommendations
  - Parameters:
    - `--output=<file>, -o`: Output file path (default: scripts/task-complexity-report.json)
    - `--model=<model>, -m`: Override LLM model to use
    - `--threshold=<number>, -t`: Minimum score for expansion recommendation (default: 5)
    - `--file=<path>, -f`: Use alternative tasks.json file
    - `--research, -r`: Use Perplexity AI for research-backed analysis
  - Example: `task-master analyze-complexity --research`
  - Notes: Report includes complexity scores, recommended subtasks, and tailored prompts.

- **Command Reference: clear-subtasks**
  - Legacy Syntax: `node scripts/dev.js clear-subtasks --id=<id>`
  - CLI Syntax: `task-master clear-subtasks --id=<id>`
  - Description: Removes subtasks from specified tasks to allow regeneration
  - Parameters:
    - `--id=<id>`: ID or comma-separated IDs of tasks to clear subtasks from
    - `--all`: Clear subtasks from all tasks
  - Examples:
    - `task-master clear-subtasks --id=3`
    - `task-master clear-subtasks --id=1,2,3`
    - `task-master clear-subtasks --all`
  - Notes: 
    - Task files are automatically regenerated after clearing subtasks
    - Can be combined with expand command to immediately generate new subtasks
    - Works with both parent tasks and individual subtasks

- **Task Structure Fields**
  - **id**: Unique identifier for the task (Example: `1`)
  - **title**: Brief, descriptive title (Example: `"Initialize Repo"`)
  - **description**: Concise summary of what the task involves (Example: `"Create a new repository, set up initial structure."`)
  - **status**: Current state of the task (Example: `"pending"`, `"done"`, `"deferred"`)
  - **dependencies**: IDs of prerequisite tasks (Example: `[1, 2]`)
    - Dependencies are displayed with status indicators (✅ for completed, ⏱️ for pending)
    - This helps quickly identify which prerequisite tasks are blocking work
  - **priority**: Importance level (Example: `"high"`, `"medium"`, `"low"`)
  - **details**: In-depth implementation instructions (Example: `"Use GitHub client ID/secret, handle callback, set session token."`)
  - **testStrategy**: Verification approach (Example: `"Deploy and call endpoint to confirm 'Hello World' response."`)
  - **subtasks**: List of smaller, more specific tasks (Example: `[{"id": 1, "title": "Configure OAuth", ...}]`)

- **Environment Variables Configuration**
  - **ANTHROPIC_API_KEY** (Required): Your Anthropic API key for Claude (Example: `ANTHROPIC_API_KEY=sk-ant-api03-...`)
  - **MODEL** (Default: `"claude-3-7-sonnet-20250219"`): Claude model to use (Example: `MODEL=claude-3-opus-20240229`)
  - **MAX_TOKENS** (Default: `"4000"`): Maximum tokens for responses (Example: `MAX_TOKENS=8000`)
  - **TEMPERATURE** (Default: `"0.7"`): Temperature for model responses (Example: `TEMPERATURE=0.5`)
  - **DEBUG** (Default: `"false"`): Enable debug logging (Example: `DEBUG=true`)
  - **LOG_LEVEL** (Default: `"info"`): Console output level (Example: `LOG_LEVEL=debug`)
  - **DEFAULT_SUBTASKS** (Default: `"3"`): Default subtask count (Example: `DEFAULT_SUBTASKS=5`)
  - **DEFAULT_PRIORITY** (Default: `"medium"`): Default priority (Example: `DEFAULT_PRIORITY=high`)
  - **PROJECT_NAME** (Default: `"MCP SaaS MVP"`): Project name in metadata (Example: `PROJECT_NAME=My Awesome Project`)
  - **PROJECT_VERSION** (Default: `"1.0.0"`): Version in metadata (Example: `PROJECT_VERSION=2.1.0`)
  - **PERPLEXITY_API_KEY**: For research-backed features (Example: `PERPLEXITY_API_KEY=pplx-...`)
  - **PERPLEXITY_MODEL** (Default: `"sonar-medium-online"`): Perplexity model (Example: `PERPLEXITY_MODEL=sonar-large-online`)

- **Determining the Next Task**
  - Run `task-master next` to show the next task to work on
  - The next command identifies tasks with all dependencies satisfied
  - Tasks are prioritized by priority level, dependency count, and ID
  - The command shows comprehensive task information including:
    - Basic task details and description
    - Implementation details
    - Subtasks (if they exist)
    - Contextual suggested actions
  - Recommended before starting any new development work
  - Respects your project's dependency structure
  - Ensures tasks are completed in the appropriate sequence
  - Provides ready-to-use commands for common task actions

- **Viewing Specific Task Details**
  - Run `task-master show <id>` or `task-master show --id=<id>` to view a specific task
  - Use dot notation for subtasks: `task-master show 1.2` (shows subtask 2 of task 1)
  - Displays comprehensive information similar to the next command, but for a specific task
  - For parent tasks, shows all subtasks and their current status
  - For subtasks, shows parent task information and relationship
  - Provides contextual suggested actions appropriate for the specific task
  - Useful for examining task details before implementation or checking status

- **Managing Task Dependencies**
  - Use `task-master add-dependency --id=<id> --depends-on=<id>` to add a dependency
  - Use `task-master remove-dependency --id=<id> --depends-on=<id>` to remove a dependency
  - The system prevents circular dependencies and duplicate dependency entries
  - Dependencies are checked for existence before being added or removed
  - Task files are automatically regenerated after dependency changes
  - Dependencies are visualized with status indicators in task listings and files

- **Command Reference: add-dependency**
  - Legacy Syntax: `node scripts/dev.js add-dependency --id=<id> --depends-on=<id>`
  - CLI Syntax: `task-master add-dependency --id=<id> --depends-on=<id>`
  - Description: Adds a dependency relationship between two tasks
  - Parameters:
    - `--id=<id>`: ID of task that will depend on another task (required)
    - `--depends-on=<id>`: ID of task that will become a dependency (required)
  - Example: `task-master add-dependency --id=22 --depends-on=21`
  - Notes: Prevents circular dependencies and duplicates; updates task files automatically

- **Command Reference: remove-dependency**
  - Legacy Syntax: `node scripts/dev.js remove-dependency --id=<id> --depends-on=<id>`
  - CLI Syntax: `task-master remove-dependency --id=<id> --depends-on=<id>`
  - Description: Removes a dependency relationship between two tasks
  - Parameters:
    - `--id=<id>`: ID of task to remove dependency from (required)
    - `--depends-on=<id>`: ID of task to remove as a dependency (required)
  - Example: `task-master remove-dependency --id=22 --depends-on=21`
  - Notes: Checks if dependency actually exists; updates task files automatically

- **Command Reference: validate-dependencies**
  - Legacy Syntax: `node scripts/dev.js validate-dependencies [options]`
  - CLI Syntax: `task-master validate-dependencies [options]`
  - Description: Checks for and identifies invalid dependencies in tasks.json and task files
  - Parameters:
    - `--file=<path>, -f`: Use alternative tasks.json file (default: 'tasks/tasks.json')
  - Example: `task-master validate-dependencies`
  - Notes: 
    - Reports all non-existent dependencies and self-dependencies without modifying files
    - Provides detailed statistics on task dependency state
    - Use before fix-dependencies to audit your task structure

- **Command Reference: fix-dependencies**
  - Legacy Syntax: `node scripts/dev.js fix-dependencies [options]`
  - CLI Syntax: `task-master fix-dependencies [options]`
  - Description: Finds and fixes all invalid dependencies in tasks.json and task files
  - Parameters:
    - `--file=<path>, -f`: Use alternative tasks.json file (default: 'tasks/tasks.json')
  - Example: `task-master fix-dependencies`
  - Notes: 
    - Removes references to non-existent tasks and subtasks
    - Eliminates self-dependencies (tasks depending on themselves)
    - Regenerates task files with corrected dependencies
    - Provides detailed report of all fixes made

- **Command Reference: complexity-report**
  - Legacy Syntax: `node scripts/dev.js complexity-report [options]`
  - CLI Syntax: `task-master complexity-report [options]`
  - Description: Displays the task complexity analysis report in a formatted, easy-to-read way
  - Parameters:
    - `--file=<path>, -f`: Path to the complexity report file (default: 'scripts/task-complexity-report.json')
  - Example: `task-master complexity-report`
  - Notes: 
    - Shows tasks organized by complexity score with recommended actions
    - Provides complexity distribution statistics
    - Displays ready-to-use expansion commands for complex tasks
    - If no report exists, offers to generate one interactively

- **Command Reference: add-task**
  - CLI Syntax: `task-master add-task [options]`
  - Description: Add a new task to tasks.json using AI
  - Parameters:
    - `--file=<path>, -f`: Path to the tasks file (default: 'tasks/tasks.json')
    - `--prompt=<text>, -p`: Description of the task to add (required)
    - `--dependencies=<ids>, -d`: Comma-separated list of task IDs this task depends on
    - `--priority=<priority>`: Task priority (high, medium, low) (default: 'medium')
  - Example: `task-master add-task --prompt="Create user authentication using Auth0"`
  - Notes: Uses AI to convert description into structured task with appropriate details

- **Command Reference: init**
  - CLI Syntax: `task-master init`
  - Description: Initialize a new project with Task Master structure
  - Parameters: None
  - Example: `task-master init`
  - Notes: 
    - Creates initial project structure with required files
    - Prompts for project settings if not provided
    - Merges with existing files when appropriate
    - Can be used to bootstrap a new Task Master project quickly

- **Code Analysis & Refactoring Techniques**
  - **Top-Level Function Search**
    - Use grep pattern matching to find all exported functions across the codebase
    - Command: `grep -E "export (function|const) \w+|function \w+\(|const \w+ = \(|module\.exports" --include="*.js" -r ./`
    - Benefits:
      - Quickly identify all public API functions without reading implementation details
      - Compare functions between files during refactoring (e.g., monolithic to modular structure)
      - Verify all expected functions exist in refactored modules
      - Identify duplicate functionality or naming conflicts
    - Usage examples:
      - When migrating from `scripts/dev.js` to modular structure: `grep -E "function \w+\(" scripts/dev.js`
      - Check function exports in a directory: `grep -E "export (function|const)" scripts/modules/`
      - Find potential naming conflicts: `grep -E "function (get|set|create|update)\w+\(" -r ./`
    - Variations:
      - Add `-n` flag to include line numbers
      - Add `--include="*.ts"` to filter by file extension
      - Use with `| sort` to alphabetize results
    - Integration with refactoring workflow:
      - Start by mapping all functions in the source file
      - Create target module files based on function grouping
      - Verify all functions were properly migrated
      - Check for any unintentional duplications or omissions

---
WINDSURF_RULES
---
description: Guidelines for creating and maintaining Windsurf rules to ensure consistency and effectiveness.
globs: .windsurfrules
filesToApplyRule: .windsurfrules
alwaysApply: true
---
The below describes how you should be structuring new rule sections in this document.
- **Required Rule Structure:**
  ```markdown
  ---
  description: Clear, one-line description of what the rule enforces
  globs: path/to/files/*.ext, other/path/**/*
  alwaysApply: boolean
  ---

  - **Main Points in Bold**
    - Sub-points with details
    - Examples and explanations
  ```

- **Section References:**
  - Use `ALL_CAPS_SECTION` to reference files
  - Example: `WINDSURF_RULES`

- **Code Examples:**
  - Use language-specific code blocks
  ```typescript
  // ✅ DO: Show good examples
  const goodExample = true;
  
  // ❌ DON'T: Show anti-patterns
  const badExample = false;
  ```

- **Rule Content Guidelines:**
  - Start with high-level overview
  - Include specific, actionable requirements
  - Show examples of correct implementation
  - Reference existing code when possible
  - Keep rules DRY by referencing other rules

- **Rule Maintenance:**
  - Update rules when new patterns emerge
  - Add examples from actual codebase
  - Remove outdated patterns
  - Cross-reference related rules

- **Best Practices:**
  - Use bullet points for clarity
  - Keep descriptions concise
  - Include both DO and DON'T examples
  - Reference actual code over theoretical examples
  - Use consistent formatting across rules 

---
SELF_IMPROVE
---
description: Guidelines for continuously improving this rules document based on emerging code patterns and best practices.
globs: **/*
filesToApplyRule: **/*
alwaysApply: true
---

- **Rule Improvement Triggers:**
  - New code patterns not covered by existing rules
  - Repeated similar implementations across files
  - Common error patterns that could be prevented
  - New libraries or tools being used consistently
  - Emerging best practices in the codebase

- **Analysis Process:**
  - Compare new code with existing rules
  - Identify patterns that should be standardized
  - Look for references to external documentation
  - Check for consistent error handling patterns
  - Monitor test patterns and coverage

- **Rule Updates:**
  - **Add New Rules When:**
    - A new technology/pattern is used in 3+ files
    - Common bugs could be prevented by a rule
    - Code reviews repeatedly mention the same feedback
    - New security or performance patterns emerge

  - **Modify Existing Rules When:**
    - Better examples exist in the codebase
    - Additional edge cases are discovered
    - Related rules have been updated
    - Implementation details have changed

- **Example Pattern Recognition:**
  ```typescript
  // If you see repeated patterns like:
  const data = await prisma.user.findMany({
    select: { id: true, email: true },
    where: { status: 'ACTIVE' }
  });
  
  // Consider adding a PRISMA section in the .windsurfrules:
  // - Standard select fields
  // - Common where conditions
  // - Performance optimization patterns
  ```

- **Rule Quality Checks:**
  - Rules should be actionable and specific
  - Examples should come from actual code
  - References should be up to date
  - Patterns should be consistently enforced

- **Continuous Improvement:**
  - Monitor code review comments
  - Track common development questions
  - Update rules after major refactors
  - Add links to relevant documentation
  - Cross-reference related rules

- **Rule Deprecation:**
  - Mark outdated patterns as deprecated
  - Remove rules that no longer apply
  - Update references to deprecated rules
  - Document migration paths for old patterns

- **Documentation Updates:**
  - Keep examples synchronized with code
  - Update references to external docs
  - Maintain links between related rules
  - Document breaking changes

Follow WINDSURF_RULES for proper rule formatting and structure of windsurf rule sections.

# Added by Task Master - Development Workflow Rules

Below you will find a variety of important rules spanning:
- the dev_workflow
- the .windsurfrules document self-improvement workflow
- the template to follow when modifying or adding new sections/rules to this document.

---
DEV_WORKFLOW
---
description: Guide for using meta-development script (scripts/dev.js) to manage task-driven development workflows
globs: **/*
filesToApplyRule: **/*
alwaysApply: true
---

- **Global CLI Commands**
  - Task Master now provides a global CLI through the `task-master` command
  - All functionality from `scripts/dev.js` is available through this interface
  - Install globally with `npm install -g claude-task-master` or use locally via `npx`
  - Use `task-master <command>` instead of `node scripts/dev.js <command>`
  - Examples:
    - `task-master list` instead of `node scripts/dev.js list`
    - `task-master next` instead of `node scripts/dev.js next`
    - `task-master expand --id=3` instead of `node scripts/dev.js expand --id=3`
  - All commands accept the same options as their script equivalents
  - The CLI provides additional commands like `task-master init` for project setup

- **Development Workflow Process**
  - Start new projects by running `task-master init` or `node scripts/dev.js parse-prd --input=<prd-file.txt>` to generate initial tasks.json
  - Begin coding sessions with `task-master list` to see current tasks, status, and IDs
  - Analyze task complexity with `task-master analyze-complexity --research` before breaking down tasks
  - Select tasks based on dependencies (all marked 'done'), priority level, and ID order
  - Clarify tasks by checking task files in tasks/ directory or asking for user input
  - View specific task details using `task-master show <id>` to understand implementation requirements
  - Break down complex tasks using `task-master expand --id=<id>` with appropriate flags
  - Clear existing subtasks if needed using `task-master clear-subtasks --id=<id>` before regenerating
  - Implement code following task details, dependencies, and project standards
  - Verify tasks according to test strategies before marking as complete
  - Mark completed tasks with `task-master set-status --id=<id> --status=done`
  - Update dependent tasks when implementation differs from original plan
  - Generate task files with `task-master generate` after updating tasks.json
  - Maintain valid dependency structure with `task-master fix-dependencies` when needed
  - Respect dependency chains and task priorities when selecting work
  - Report progress regularly using the list command

- **Task Complexity Analysis**
  - Run `node scripts/dev.js analyze-complexity --research` for comprehensive analysis
  - Review complexity report in scripts/task-complexity-report.json
  - Or use `node scripts/dev.js complexity-report` for a formatted, readable version of the report
  - Focus on tasks with highest complexity scores (8-10) for detailed breakdown
  - Use analysis results to determine appropriate subtask allocation
  - Note that reports are automatically used by the expand command

- **Task Breakdown Process**
  - For tasks with complexity analysis, use `node scripts/dev.js expand --id=<id>`
  - Otherwise use `node scripts/dev.js expand --id=<id> --subtasks=<number>`
  - Add `--research` flag to leverage Perplexity AI for research-backed expansion
  - Use `--prompt="<context>"` to provide additional context when needed
  - Review and adjust generated subtasks as necessary
  - Use `--all` flag to expand multiple pending tasks at once
  - If subtasks need regeneration, clear them first with `clear-subtasks` command

- **Implementation Drift Handling**
  - When implementation differs significantly from planned approach
  - When future tasks need modification due to current implementation choices
  - When new dependencies or requirements emerge
  - Call `node scripts/dev.js update --from=<futureTaskId> --prompt="<explanation>"` to update tasks.json

- **Task Status Management**
  - Use 'pending' for tasks ready to be worked on
  - Use 'done' for completed and verified tasks
  - Use 'deferred' for postponed tasks
  - Add custom status values as needed for project-specific workflows

- **Task File Format Reference**
  ```
  # Task ID: <id>
  # Title: <title>
  # Status: <status>
  # Dependencies: <comma-separated list of dependency IDs>
  # Priority: <priority>
  # Description: <brief description>
  # Details:
  <detailed implementation notes>
  
  # Test Strategy:
  <verification approach>
  ```

- **Command Reference: parse-prd**
  - Legacy Syntax: `node scripts/dev.js parse-prd --input=<prd-file.txt>`
  - CLI Syntax: `task-master parse-prd --input=<prd-file.txt>`
  - Description: Parses a PRD document and generates a tasks.json file with structured tasks
  - Parameters: 
    - `--input=<file>`: Path to the PRD text file (default: sample-prd.txt)
  - Example: `task-master parse-prd --input=requirements.txt`
  - Notes: Will overwrite existing tasks.json file. Use with caution.

- **Command Reference: update**
  - Legacy Syntax: `node scripts/dev.js update --from=<id> --prompt="<prompt>"`
  - CLI Syntax: `task-master update --from=<id> --prompt="<prompt>"`
  - Description: Updates tasks with ID >= specified ID based on the provided prompt
  - Parameters:
    - `--from=<id>`: Task ID from which to start updating (required)
    - `--prompt="<text>"`: Explanation of changes or new context (required)
  - Example: `task-master update --from=4 --prompt="Now we are using Express instead of Fastify."`
  - Notes: Only updates tasks not marked as 'done'. Completed tasks remain unchanged.

- **Command Reference: generate**
  - Legacy Syntax: `node scripts/dev.js generate`
  - CLI Syntax: `task-master generate`
  - Description: Generates individual task files in tasks/ directory based on tasks.json
  - Parameters: 
    - `--file=<path>, -f`: Use alternative tasks.json file (default: 'tasks/tasks.json')
    - `--output=<dir>, -o`: Output directory (default: 'tasks')
  - Example: `task-master generate`
  - Notes: Overwrites existing task files. Creates tasks/ directory if needed.

- **Command Reference: set-status**
  - Legacy Syntax: `node scripts/dev.js set-status --id=<id> --status=<status>`
  - CLI Syntax: `task-master set-status --id=<id> --status=<status>`
  - Description: Updates the status of a specific task in tasks.json
  - Parameters:
    - `--id=<id>`: ID of the task to update (required)
    - `--status=<status>`: New status value (required)
  - Example: `task-master set-status --id=3 --status=done`
  - Notes: Common values are 'done', 'pending', and 'deferred', but any string is accepted.

- **Command Reference: list**
  - Legacy Syntax: `node scripts/dev.js list`
  - CLI Syntax: `task-master list`
  - Description: Lists all tasks in tasks.json with IDs, titles, and status
  - Parameters: 
    - `--status=<status>, -s`: Filter by status
    - `--with-subtasks`: Show subtasks for each task
    - `--file=<path>, -f`: Use alternative tasks.json file (default: 'tasks/tasks.json')
  - Example: `task-master list`
  - Notes: Provides quick overview of project progress. Use at start of sessions.

- **Command Reference: expand**
  - Legacy Syntax: `node scripts/dev.js expand --id=<id> [--num=<number>] [--research] [--prompt="<context>"]`
  - CLI Syntax: `task-master expand --id=<id> [--num=<number>] [--research] [--prompt="<context>"]`
  - Description: Expands a task with subtasks for detailed implementation
  - Parameters:
    - `--id=<id>`: ID of task to expand (required unless using --all)
    - `--all`: Expand all pending tasks, prioritized by complexity
    - `--num=<number>`: Number of subtasks to generate (default: from complexity report)
    - `--research`: Use Perplexity AI for research-backed generation
    - `--prompt="<text>"`: Additional context for subtask generation
    - `--force`: Regenerate subtasks even for tasks that already have them
  - Example: `task-master expand --id=3 --num=5 --research --prompt="Focus on security aspects"`
  - Notes: Uses complexity report recommendations if available.

- **Command Reference: analyze-complexity**
  - Legacy Syntax: `node scripts/dev.js analyze-complexity [options]`
  - CLI Syntax: `task-master analyze-complexity [options]`
  - Description: Analyzes task complexity and generates expansion recommendations
  - Parameters:
    - `--output=<file>, -o`: Output file path (default: scripts/task-complexity-report.json)
    - `--model=<model>, -m`: Override LLM model to use
    - `--threshold=<number>, -t`: Minimum score for expansion recommendation (default: 5)
    - `--file=<path>, -f`: Use alternative tasks.json file
    - `--research, -r`: Use Perplexity AI for research-backed analysis
  - Example: `task-master analyze-complexity --research`
  - Notes: Report includes complexity scores, recommended subtasks, and tailored prompts.

- **Command Reference: clear-subtasks**
  - Legacy Syntax: `node scripts/dev.js clear-subtasks --id=<id>`
  - CLI Syntax: `task-master clear-subtasks --id=<id>`
  - Description: Removes subtasks from specified tasks to allow regeneration
  - Parameters:
    - `--id=<id>`: ID or comma-separated IDs of tasks to clear subtasks from
    - `--all`: Clear subtasks from all tasks
  - Examples:
    - `task-master clear-subtasks --id=3`
    - `task-master clear-subtasks --id=1,2,3`
    - `task-master clear-subtasks --all`
  - Notes: 
    - Task files are automatically regenerated after clearing subtasks
    - Can be combined with expand command to immediately generate new subtasks
    - Works with both parent tasks and individual subtasks

- **Task Structure Fields**
  - **id**: Unique identifier for the task (Example: `1`)
  - **title**: Brief, descriptive title (Example: `"Initialize Repo"`)
  - **description**: Concise summary of what the task involves (Example: `"Create a new repository, set up initial structure."`)
  - **status**: Current state of the task (Example: `"pending"`, `"done"`, `"deferred"`)
  - **dependencies**: IDs of prerequisite tasks (Example: `[1, 2]`)
    - Dependencies are displayed with status indicators (✅ for completed, ⏱️ for pending)
    - This helps quickly identify which prerequisite tasks are blocking work
  - **priority**: Importance level (Example: `"high"`, `"medium"`, `"low"`)
  - **details**: In-depth implementation instructions (Example: `"Use GitHub client ID/secret, handle callback, set session token."`)
  - **testStrategy**: Verification approach (Example: `"Deploy and call endpoint to confirm 'Hello World' response."`)
  - **subtasks**: List of smaller, more specific tasks (Example: `[{"id": 1, "title": "Configure OAuth", ...}]`)

- **Environment Variables Configuration**
  - **ANTHROPIC_API_KEY** (Required): Your Anthropic API key for Claude (Example: `ANTHROPIC_API_KEY=sk-ant-api03-...`)
  - **MODEL** (Default: `"claude-3-7-sonnet-20250219"`): Claude model to use (Example: `MODEL=claude-3-opus-20240229`)
  - **MAX_TOKENS** (Default: `"4000"`): Maximum tokens for responses (Example: `MAX_TOKENS=8000`)
  - **TEMPERATURE** (Default: `"0.7"`): Temperature for model responses (Example: `TEMPERATURE=0.5`)
  - **DEBUG** (Default: `"false"`): Enable debug logging (Example: `DEBUG=true`)
  - **LOG_LEVEL** (Default: `"info"`): Console output level (Example: `LOG_LEVEL=debug`)
  - **DEFAULT_SUBTASKS** (Default: `"3"`): Default subtask count (Example: `DEFAULT_SUBTASKS=5`)
  - **DEFAULT_PRIORITY** (Default: `"medium"`): Default priority (Example: `DEFAULT_PRIORITY=high`)
  - **PROJECT_NAME** (Default: `"MCP SaaS MVP"`): Project name in metadata (Example: `PROJECT_NAME=My Awesome Project`)
  - **PROJECT_VERSION** (Default: `"1.0.0"`): Version in metadata (Example: `PROJECT_VERSION=2.1.0`)
  - **PERPLEXITY_API_KEY**: For research-backed features (Example: `PERPLEXITY_API_KEY=pplx-...`)
  - **PERPLEXITY_MODEL** (Default: `"sonar-medium-online"`): Perplexity model (Example: `PERPLEXITY_MODEL=sonar-large-online`)

- **Determining the Next Task**
  - Run `task-master next` to show the next task to work on
  - The next command identifies tasks with all dependencies satisfied
  - Tasks are prioritized by priority level, dependency count, and ID
  - The command shows comprehensive task information including:
    - Basic task details and description
    - Implementation details
    - Subtasks (if they exist)
    - Contextual suggested actions
  - Recommended before starting any new development work
  - Respects your project's dependency structure
  - Ensures tasks are completed in the appropriate sequence
  - Provides ready-to-use commands for common task actions

- **Viewing Specific Task Details**
  - Run `task-master show <id>` or `task-master show --id=<id>` to view a specific task
  - Use dot notation for subtasks: `task-master show 1.2` (shows subtask 2 of task 1)
  - Displays comprehensive information similar to the next command, but for a specific task
  - For parent tasks, shows all subtasks and their current status
  - For subtasks, shows parent task information and relationship
  - Provides contextual suggested actions appropriate for the specific task
  - Useful for examining task details before implementation or checking status

- **Managing Task Dependencies**
  - Use `task-master add-dependency --id=<id> --depends-on=<id>` to add a dependency
  - Use `task-master remove-dependency --id=<id> --depends-on=<id>` to remove a dependency
  - The system prevents circular dependencies and duplicate dependency entries
  - Dependencies are checked for existence before being added or removed
  - Task files are automatically regenerated after dependency changes
  - Dependencies are visualized with status indicators in task listings and files

- **Command Reference: add-dependency**
  - Legacy Syntax: `node scripts/dev.js add-dependency --id=<id> --depends-on=<id>`
  - CLI Syntax: `task-master add-dependency --id=<id> --depends-on=<id>`
  - Description: Adds a dependency relationship between two tasks
  - Parameters:
    - `--id=<id>`: ID of task that will depend on another task (required)
    - `--depends-on=<id>`: ID of task that will become a dependency (required)
  - Example: `task-master add-dependency --id=22 --depends-on=21`
  - Notes: Prevents circular dependencies and duplicates; updates task files automatically

- **Command Reference: remove-dependency**
  - Legacy Syntax: `node scripts/dev.js remove-dependency --id=<id> --depends-on=<id>`
  - CLI Syntax: `task-master remove-dependency --id=<id> --depends-on=<id>`
  - Description: Removes a dependency relationship between two tasks
  - Parameters:
    - `--id=<id>`: ID of task to remove dependency from (required)
    - `--depends-on=<id>`: ID of task to remove as a dependency (required)
  - Example: `task-master remove-dependency --id=22 --depends-on=21`
  - Notes: Checks if dependency actually exists; updates task files automatically

- **Command Reference: validate-dependencies**
  - Legacy Syntax: `node scripts/dev.js validate-dependencies [options]`
  - CLI Syntax: `task-master validate-dependencies [options]`
  - Description: Checks for and identifies invalid dependencies in tasks.json and task files
  - Parameters:
    - `--file=<path>, -f`: Use alternative tasks.json file (default: 'tasks/tasks.json')
  - Example: `task-master validate-dependencies`
  - Notes: 
    - Reports all non-existent dependencies and self-dependencies without modifying files
    - Provides detailed statistics on task dependency state
    - Use before fix-dependencies to audit your task structure

- **Command Reference: fix-dependencies**
  - Legacy Syntax: `node scripts/dev.js fix-dependencies [options]`
  - CLI Syntax: `task-master fix-dependencies [options]`
  - Description: Finds and fixes all invalid dependencies in tasks.json and task files
  - Parameters:
    - `--file=<path>, -f`: Use alternative tasks.json file (default: 'tasks/tasks.json')
  - Example: `task-master fix-dependencies`
  - Notes: 
    - Removes references to non-existent tasks and subtasks
    - Eliminates self-dependencies (tasks depending on themselves)
    - Regenerates task files with corrected dependencies
    - Provides detailed report of all fixes made

- **Command Reference: complexity-report**
  - Legacy Syntax: `node scripts/dev.js complexity-report [options]`
  - CLI Syntax: `task-master complexity-report [options]`
  - Description: Displays the task complexity analysis report in a formatted, easy-to-read way
  - Parameters:
    - `--file=<path>, -f`: Path to the complexity report file (default: 'scripts/task-complexity-report.json')
  - Example: `task-master complexity-report`
  - Notes: 
    - Shows tasks organized by complexity score with recommended actions
    - Provides complexity distribution statistics
    - Displays ready-to-use expansion commands for complex tasks
    - If no report exists, offers to generate one interactively

- **Command Reference: add-task**
  - CLI Syntax: `task-master add-task [options]`
  - Description: Add a new task to tasks.json using AI
  - Parameters:
    - `--file=<path>, -f`: Path to the tasks file (default: 'tasks/tasks.json')
    - `--prompt=<text>, -p`: Description of the task to add (required)
    - `--dependencies=<ids>, -d`: Comma-separated list of task IDs this task depends on
    - `--priority=<priority>`: Task priority (high, medium, low) (default: 'medium')
  - Example: `task-master add-task --prompt="Create user authentication using Auth0"`
  - Notes: Uses AI to convert description into structured task with appropriate details

- **Command Reference: init**
  - CLI Syntax: `task-master init`
  - Description: Initialize a new project with Task Master structure
  - Parameters: None
  - Example: `task-master init`
  - Notes: 
    - Creates initial project structure with required files
    - Prompts for project settings if not provided
    - Merges with existing files when appropriate
    - Can be used to bootstrap a new Task Master project quickly

- **Code Analysis & Refactoring Techniques**
  - **Top-Level Function Search**
    - Use grep pattern matching to find all exported functions across the codebase
    - Command: `grep -E "export (function|const) \w+|function \w+\(|const \w+ = \(|module\.exports" --include="*.js" -r ./`
    - Benefits:
      - Quickly identify all public API functions without reading implementation details
      - Compare functions between files during refactoring (e.g., monolithic to modular structure)
      - Verify all expected functions exist in refactored modules
      - Identify duplicate functionality or naming conflicts
    - Usage examples:
      - When migrating from `scripts/dev.js` to modular structure: `grep -E "function \w+\(" scripts/dev.js`
      - Check function exports in a directory: `grep -E "export (function|const)" scripts/modules/`
      - Find potential naming conflicts: `grep -E "function (get|set|create|update)\w+\(" -r ./`
    - Variations:
      - Add `-n` flag to include line numbers
      - Add `--include="*.ts"` to filter by file extension
      - Use with `| sort` to alphabetize results
    - Integration with refactoring workflow:
      - Start by mapping all functions in the source file
      - Create target module files based on function grouping
      - Verify all functions were properly migrated
      - Check for any unintentional duplications or omissions

---
WINDSURF_RULES
---
description: Guidelines for creating and maintaining Windsurf rules to ensure consistency and effectiveness.
globs: .windsurfrules
filesToApplyRule: .windsurfrules
alwaysApply: true
---
The below describes how you should be structuring new rule sections in this document.
- **Required Rule Structure:**
  ```markdown
  ---
  description: Clear, one-line description of what the rule enforces
  globs: path/to/files/*.ext, other/path/**/*
  alwaysApply: boolean
  ---

  - **Main Points in Bold**
    - Sub-points with details
    - Examples and explanations
  ```

- **Section References:**
  - Use `ALL_CAPS_SECTION` to reference files
  - Example: `WINDSURF_RULES`

- **Code Examples:**
  - Use language-specific code blocks
  ```typescript
  // ✅ DO: Show good examples
  const goodExample = true;
  
  // ❌ DON'T: Show anti-patterns
  const badExample = false;
  ```

- **Rule Content Guidelines:**
  - Start with high-level overview
  - Include specific, actionable requirements
  - Show examples of correct implementation
  - Reference existing code when possible
  - Keep rules DRY by referencing other rules

- **Rule Maintenance:**
  - Update rules when new patterns emerge
  - Add examples from actual codebase
  - Remove outdated patterns
  - Cross-reference related rules

- **Best Practices:**
  - Use bullet points for clarity
  - Keep descriptions concise
  - Include both DO and DON'T examples
  - Reference actual code over theoretical examples
  - Use consistent formatting across rules 

---
SELF_IMPROVE
---
description: Guidelines for continuously improving this rules document based on emerging code patterns and best practices.
globs: **/*
filesToApplyRule: **/*
alwaysApply: true
---

- **Rule Improvement Triggers:**
  - New code patterns not covered by existing rules
  - Repeated similar implementations across files
  - Common error patterns that could be prevented
  - New libraries or tools being used consistently
  - Emerging best practices in the codebase

- **Analysis Process:**
  - Compare new code with existing rules
  - Identify patterns that should be standardized
  - Look for references to external documentation
  - Check for consistent error handling patterns
  - Monitor test patterns and coverage

- **Rule Updates:**
  - **Add New Rules When:**
    - A new technology/pattern is used in 3+ files
    - Common bugs could be prevented by a rule
    - Code reviews repeatedly mention the same feedback
    - New security or performance patterns emerge

  - **Modify Existing Rules When:**
    - Better examples exist in the codebase
    - Additional edge cases are discovered
    - Related rules have been updated
    - Implementation details have changed

- **Example Pattern Recognition:**
  ```typescript
  // If you see repeated patterns like:
  const data = await prisma.user.findMany({
    select: { id: true, email: true },
    where: { status: 'ACTIVE' }
  });
  
  // Consider adding a PRISMA section in the .windsurfrules:
  // - Standard select fields
  // - Common where conditions
  // - Performance optimization patterns
  ```

- **Rule Quality Checks:**
  - Rules should be actionable and specific
  - Examples should come from actual code
  - References should be up to date
  - Patterns should be consistently enforced

- **Continuous Improvement:**
  - Monitor code review comments
  - Track common development questions
  - Update rules after major refactors
  - Add links to relevant documentation
  - Cross-reference related rules

- **Rule Deprecation:**
  - Mark outdated patterns as deprecated
  - Remove rules that no longer apply
  - Update references to deprecated rules
  - Document migration paths for old patterns

- **Documentation Updates:**
  - Keep examples synchronized with code
  - Update references to external docs
  - Maintain links between related rules
  - Document breaking changes

Follow WINDSURF_RULES for proper rule formatting and structure of windsurf rule sections.

# Added by Task Master - Development Workflow Rules

Below you will find a variety of important rules spanning:
- the dev_workflow
- the .windsurfrules document self-improvement workflow
- the template to follow when modifying or adding new sections/rules to this document.

---
DEV_WORKFLOW
---
description: Guide for using meta-development script (scripts/dev.js) to manage task-driven development workflows
globs: **/*
filesToApplyRule: **/*
alwaysApply: true
---

- **Global CLI Commands**
  - Task Master now provides a global CLI through the `task-master` command
  - All functionality from `scripts/dev.js` is available through this interface
  - Install globally with `npm install -g claude-task-master` or use locally via `npx`
  - Use `task-master <command>` instead of `node scripts/dev.js <command>`
  - Examples:
    - `task-master list` instead of `node scripts/dev.js list`
    - `task-master next` instead of `node scripts/dev.js next`
    - `task-master expand --id=3` instead of `node scripts/dev.js expand --id=3`
  - All commands accept the same options as their script equivalents
  - The CLI provides additional commands like `task-master init` for project setup

- **Development Workflow Process**
  - Start new projects by running `task-master init` or `node scripts/dev.js parse-prd --input=<prd-file.txt>` to generate initial tasks.json
  - Begin coding sessions with `task-master list` to see current tasks, status, and IDs
  - Analyze task complexity with `task-master analyze-complexity --research` before breaking down tasks
  - Select tasks based on dependencies (all marked 'done'), priority level, and ID order
  - Clarify tasks by checking task files in tasks/ directory or asking for user input
  - View specific task details using `task-master show <id>` to understand implementation requirements
  - Break down complex tasks using `task-master expand --id=<id>` with appropriate flags
  - Clear existing subtasks if needed using `task-master clear-subtasks --id=<id>` before regenerating
  - Implement code following task details, dependencies, and project standards
  - Verify tasks according to test strategies before marking as complete
  - Mark completed tasks with `task-master set-status --id=<id> --status=done`
  - Update dependent tasks when implementation differs from original plan
  - Generate task files with `task-master generate` after updating tasks.json
  - Maintain valid dependency structure with `task-master fix-dependencies` when needed
  - Respect dependency chains and task priorities when selecting work
  - Report progress regularly using the list command

- **Task Complexity Analysis**
  - Run `node scripts/dev.js analyze-complexity --research` for comprehensive analysis
  - Review complexity report in scripts/task-complexity-report.json
  - Or use `node scripts/dev.js complexity-report` for a formatted, readable version of the report
  - Focus on tasks with highest complexity scores (8-10) for detailed breakdown
  - Use analysis results to determine appropriate subtask allocation
  - Note that reports are automatically used by the expand command

- **Task Breakdown Process**
  - For tasks with complexity analysis, use `node scripts/dev.js expand --id=<id>`
  - Otherwise use `node scripts/dev.js expand --id=<id> --subtasks=<number>`
  - Add `--research` flag to leverage Perplexity AI for research-backed expansion
  - Use `--prompt="<context>"` to provide additional context when needed
  - Review and adjust generated subtasks as necessary
  - Use `--all` flag to expand multiple pending tasks at once
  - If subtasks need regeneration, clear them first with `clear-subtasks` command

- **Implementation Drift Handling**
  - When implementation differs significantly from planned approach
  - When future tasks need modification due to current implementation choices
  - When new dependencies or requirements emerge
  - Call `node scripts/dev.js update --from=<futureTaskId> --prompt="<explanation>"` to update tasks.json

- **Task Status Management**
  - Use 'pending' for tasks ready to be worked on
  - Use 'done' for completed and verified tasks
  - Use 'deferred' for postponed tasks
  - Add custom status values as needed for project-specific workflows

- **Task File Format Reference**
  ```
  # Task ID: <id>
  # Title: <title>
  # Status: <status>
  # Dependencies: <comma-separated list of dependency IDs>
  # Priority: <priority>
  # Description: <brief description>
  # Details:
  <detailed implementation notes>
  
  # Test Strategy:
  <verification approach>
  ```

- **Command Reference: parse-prd**
  - Legacy Syntax: `node scripts/dev.js parse-prd --input=<prd-file.txt>`
  - CLI Syntax: `task-master parse-prd --input=<prd-file.txt>`
  - Description: Parses a PRD document and generates a tasks.json file with structured tasks
  - Parameters: 
    - `--input=<file>`: Path to the PRD text file (default: sample-prd.txt)
  - Example: `task-master parse-prd --input=requirements.txt`
  - Notes: Will overwrite existing tasks.json file. Use with caution.

- **Command Reference: update**
  - Legacy Syntax: `node scripts/dev.js update --from=<id> --prompt="<prompt>"`
  - CLI Syntax: `task-master update --from=<id> --prompt="<prompt>"`
  - Description: Updates tasks with ID >= specified ID based on the provided prompt
  - Parameters:
    - `--from=<id>`: Task ID from which to start updating (required)
    - `--prompt="<text>"`: Explanation of changes or new context (required)
  - Example: `task-master update --from=4 --prompt="Now we are using Express instead of Fastify."`
  - Notes: Only updates tasks not marked as 'done'. Completed tasks remain unchanged.

- **Command Reference: generate**
  - Legacy Syntax: `node scripts/dev.js generate`
  - CLI Syntax: `task-master generate`
  - Description: Generates individual task files in tasks/ directory based on tasks.json
  - Parameters: 
    - `--file=<path>, -f`: Use alternative tasks.json file (default: 'tasks/tasks.json')
    - `--output=<dir>, -o`: Output directory (default: 'tasks')
  - Example: `task-master generate`
  - Notes: Overwrites existing task files. Creates tasks/ directory if needed.

- **Command Reference: set-status**
  - Legacy Syntax: `node scripts/dev.js set-status --id=<id> --status=<status>`
  - CLI Syntax: `task-master set-status --id=<id> --status=<status>`
  - Description: Updates the status of a specific task in tasks.json
  - Parameters:
    - `--id=<id>`: ID of the task to update (required)
    - `--status=<status>`: New status value (required)
  - Example: `task-master set-status --id=3 --status=done`
  - Notes: Common values are 'done', 'pending', and 'deferred', but any string is accepted.

- **Command Reference: list**
  - Legacy Syntax: `node scripts/dev.js list`
  - CLI Syntax: `task-master list`
  - Description: Lists all tasks in tasks.json with IDs, titles, and status
  - Parameters: 
    - `--status=<status>, -s`: Filter by status
    - `--with-subtasks`: Show subtasks for each task
    - `--file=<path>, -f`: Use alternative tasks.json file (default: 'tasks/tasks.json')
  - Example: `task-master list`
  - Notes: Provides quick overview of project progress. Use at start of sessions.

- **Command Reference: expand**
  - Legacy Syntax: `node scripts/dev.js expand --id=<id> [--num=<number>] [--research] [--prompt="<context>"]`
  - CLI Syntax: `task-master expand --id=<id> [--num=<number>] [--research] [--prompt="<context>"]`
  - Description: Expands a task with subtasks for detailed implementation
  - Parameters:
    - `--id=<id>`: ID of task to expand (required unless using --all)
    - `--all`: Expand all pending tasks, prioritized by complexity
    - `--num=<number>`: Number of subtasks to generate (default: from complexity report)
    - `--research`: Use Perplexity AI for research-backed generation
    - `--prompt="<text>"`: Additional context for subtask generation
    - `--force`: Regenerate subtasks even for tasks that already have them
  - Example: `task-master expand --id=3 --num=5 --research --prompt="Focus on security aspects"`
  - Notes: Uses complexity report recommendations if available.

- **Command Reference: analyze-complexity**
  - Legacy Syntax: `node scripts/dev.js analyze-complexity [options]`
  - CLI Syntax: `task-master analyze-complexity [options]`
  - Description: Analyzes task complexity and generates expansion recommendations
  - Parameters:
    - `--output=<file>, -o`: Output file path (default: scripts/task-complexity-report.json)
    - `--model=<model>, -m`: Override LLM model to use
    - `--threshold=<number>, -t`: Minimum score for expansion recommendation (default: 5)
    - `--file=<path>, -f`: Use alternative tasks.json file
    - `--research, -r`: Use Perplexity AI for research-backed analysis
  - Example: `task-master analyze-complexity --research`
  - Notes: Report includes complexity scores, recommended subtasks, and tailored prompts.

- **Command Reference: clear-subtasks**
  - Legacy Syntax: `node scripts/dev.js clear-subtasks --id=<id>`
  - CLI Syntax: `task-master clear-subtasks --id=<id>`
  - Description: Removes subtasks from specified tasks to allow regeneration
  - Parameters:
    - `--id=<id>`: ID or comma-separated IDs of tasks to clear subtasks from
    - `--all`: Clear subtasks from all tasks
  - Examples:
    - `task-master clear-subtasks --id=3`
    - `task-master clear-subtasks --id=1,2,3`
    - `task-master clear-subtasks --all`
  - Notes: 
    - Task files are automatically regenerated after clearing subtasks
    - Can be combined with expand command to immediately generate new subtasks
    - Works with both parent tasks and individual subtasks

- **Task Structure Fields**
  - **id**: Unique identifier for the task (Example: `1`)
  - **title**: Brief, descriptive title (Example: `"Initialize Repo"`)
  - **description**: Concise summary of what the task involves (Example: `"Create a new repository, set up initial structure."`)
  - **status**: Current state of the task (Example: `"pending"`, `"done"`, `"deferred"`)
  - **dependencies**: IDs of prerequisite tasks (Example: `[1, 2]`)
    - Dependencies are displayed with status indicators (✅ for completed, ⏱️ for pending)
    - This helps quickly identify which prerequisite tasks are blocking work
  - **priority**: Importance level (Example: `"high"`, `"medium"`, `"low"`)
  - **details**: In-depth implementation instructions (Example: `"Use GitHub client ID/secret, handle callback, set session token."`)
  - **testStrategy**: Verification approach (Example: `"Deploy and call endpoint to confirm 'Hello World' response."`)
  - **subtasks**: List of smaller, more specific tasks (Example: `[{"id": 1, "title": "Configure OAuth", ...}]`)

- **Environment Variables Configuration**
  - **ANTHROPIC_API_KEY** (Required): Your Anthropic API key for Claude (Example: `ANTHROPIC_API_KEY=sk-ant-api03-...`)
  - **MODEL** (Default: `"claude-3-7-sonnet-20250219"`): Claude model to use (Example: `MODEL=claude-3-opus-20240229`)
  - **MAX_TOKENS** (Default: `"4000"`): Maximum tokens for responses (Example: `MAX_TOKENS=8000`)
  - **TEMPERATURE** (Default: `"0.7"`): Temperature for model responses (Example: `TEMPERATURE=0.5`)
  - **DEBUG** (Default: `"false"`): Enable debug logging (Example: `DEBUG=true`)
  - **LOG_LEVEL** (Default: `"info"`): Console output level (Example: `LOG_LEVEL=debug`)
  - **DEFAULT_SUBTASKS** (Default: `"3"`): Default subtask count (Example: `DEFAULT_SUBTASKS=5`)
  - **DEFAULT_PRIORITY** (Default: `"medium"`): Default priority (Example: `DEFAULT_PRIORITY=high`)
  - **PROJECT_NAME** (Default: `"MCP SaaS MVP"`): Project name in metadata (Example: `PROJECT_NAME=My Awesome Project`)
  - **PROJECT_VERSION** (Default: `"1.0.0"`): Version in metadata (Example: `PROJECT_VERSION=2.1.0`)
  - **PERPLEXITY_API_KEY**: For research-backed features (Example: `PERPLEXITY_API_KEY=pplx-...`)
  - **PERPLEXITY_MODEL** (Default: `"sonar-medium-online"`): Perplexity model (Example: `PERPLEXITY_MODEL=sonar-large-online`)

- **Determining the Next Task**
  - Run `task-master next` to show the next task to work on
  - The next command identifies tasks with all dependencies satisfied
  - Tasks are prioritized by priority level, dependency count, and ID
  - The command shows comprehensive task information including:
    - Basic task details and description
    - Implementation details
    - Subtasks (if they exist)
    - Contextual suggested actions
  - Recommended before starting any new development work
  - Respects your project's dependency structure
  - Ensures tasks are completed in the appropriate sequence
  - Provides ready-to-use commands for common task actions

- **Viewing Specific Task Details**
  - Run `task-master show <id>` or `task-master show --id=<id>` to view a specific task
  - Use dot notation for subtasks: `task-master show 1.2` (shows subtask 2 of task 1)
  - Displays comprehensive information similar to the next command, but for a specific task
  - For parent tasks, shows all subtasks and their current status
  - For subtasks, shows parent task information and relationship
  - Provides contextual suggested actions appropriate for the specific task
  - Useful for examining task details before implementation or checking status

- **Managing Task Dependencies**
  - Use `task-master add-dependency --id=<id> --depends-on=<id>` to add a dependency
  - Use `task-master remove-dependency --id=<id> --depends-on=<id>` to remove a dependency
  - The system prevents circular dependencies and duplicate dependency entries
  - Dependencies are checked for existence before being added or removed
  - Task files are automatically regenerated after dependency changes
  - Dependencies are visualized with status indicators in task listings and files

- **Command Reference: add-dependency**
  - Legacy Syntax: `node scripts/dev.js add-dependency --id=<id> --depends-on=<id>`
  - CLI Syntax: `task-master add-dependency --id=<id> --depends-on=<id>`
  - Description: Adds a dependency relationship between two tasks
  - Parameters:
    - `--id=<id>`: ID of task that will depend on another task (required)
    - `--depends-on=<id>`: ID of task that will become a dependency (required)
  - Example: `task-master add-dependency --id=22 --depends-on=21`
  - Notes: Prevents circular dependencies and duplicates; updates task files automatically

- **Command Reference: remove-dependency**
  - Legacy Syntax: `node scripts/dev.js remove-dependency --id=<id> --depends-on=<id>`
  - CLI Syntax: `task-master remove-dependency --id=<id> --depends-on=<id>`
  - Description: Removes a dependency relationship between two tasks
  - Parameters:
    - `--id=<id>`: ID of task to remove dependency from (required)
    - `--depends-on=<id>`: ID of task to remove as a dependency (required)
  - Example: `task-master remove-dependency --id=22 --depends-on=21`
  - Notes: Checks if dependency actually exists; updates task files automatically

- **Command Reference: validate-dependencies**
  - Legacy Syntax: `node scripts/dev.js validate-dependencies [options]`
  - CLI Syntax: `task-master validate-dependencies [options]`
  - Description: Checks for and identifies invalid dependencies in tasks.json and task files
  - Parameters:
    - `--file=<path>, -f`: Use alternative tasks.json file (default: 'tasks/tasks.json')
  - Example: `task-master validate-dependencies`
  - Notes: 
    - Reports all non-existent dependencies and self-dependencies without modifying files
    - Provides detailed statistics on task dependency state
    - Use before fix-dependencies to audit your task structure

- **Command Reference: fix-dependencies**
  - Legacy Syntax: `node scripts/dev.js fix-dependencies [options]`
  - CLI Syntax: `task-master fix-dependencies [options]`
  - Description: Finds and fixes all invalid dependencies in tasks.json and task files
  - Parameters:
    - `--file=<path>, -f`: Use alternative tasks.json file (default: 'tasks/tasks.json')
  - Example: `task-master fix-dependencies`
  - Notes: 
    - Removes references to non-existent tasks and subtasks
    - Eliminates self-dependencies (tasks depending on themselves)
    - Regenerates task files with corrected dependencies
    - Provides detailed report of all fixes made

- **Command Reference: complexity-report**
  - Legacy Syntax: `node scripts/dev.js complexity-report [options]`
  - CLI Syntax: `task-master complexity-report [options]`
  - Description: Displays the task complexity analysis report in a formatted, easy-to-read way
  - Parameters:
    - `--file=<path>, -f`: Path to the complexity report file (default: 'scripts/task-complexity-report.json')
  - Example: `task-master complexity-report`
  - Notes: 
    - Shows tasks organized by complexity score with recommended actions
    - Provides complexity distribution statistics
    - Displays ready-to-use expansion commands for complex tasks
    - If no report exists, offers to generate one interactively

- **Command Reference: add-task**
  - CLI Syntax: `task-master add-task [options]`
  - Description: Add a new task to tasks.json using AI
  - Parameters:
    - `--file=<path>, -f`: Path to the tasks file (default: 'tasks/tasks.json')
    - `--prompt=<text>, -p`: Description of the task to add (required)
    - `--dependencies=<ids>, -d`: Comma-separated list of task IDs this task depends on
    - `--priority=<priority>`: Task priority (high, medium, low) (default: 'medium')
  - Example: `task-master add-task --prompt="Create user authentication using Auth0"`
  - Notes: Uses AI to convert description into structured task with appropriate details

- **Command Reference: init**
  - CLI Syntax: `task-master init`
  - Description: Initialize a new project with Task Master structure
  - Parameters: None
  - Example: `task-master init`
  - Notes: 
    - Creates initial project structure with required files
    - Prompts for project settings if not provided
    - Merges with existing files when appropriate
    - Can be used to bootstrap a new Task Master project quickly

- **Code Analysis & Refactoring Techniques**
  - **Top-Level Function Search**
    - Use grep pattern matching to find all exported functions across the codebase
    - Command: `grep -E "export (function|const) \w+|function \w+\(|const \w+ = \(|module\.exports" --include="*.js" -r ./`
    - Benefits:
      - Quickly identify all public API functions without reading implementation details
      - Compare functions between files during refactoring (e.g., monolithic to modular structure)
      - Verify all expected functions exist in refactored modules
      - Identify duplicate functionality or naming conflicts
    - Usage examples:
      - When migrating from `scripts/dev.js` to modular structure: `grep -E "function \w+\(" scripts/dev.js`
      - Check function exports in a directory: `grep -E "export (function|const)" scripts/modules/`
      - Find potential naming conflicts: `grep -E "function (get|set|create|update)\w+\(" -r ./`
    - Variations:
      - Add `-n` flag to include line numbers
      - Add `--include="*.ts"` to filter by file extension
      - Use with `| sort` to alphabetize results
    - Integration with refactoring workflow:
      - Start by mapping all functions in the source file
      - Create target module files based on function grouping
      - Verify all functions were properly migrated
      - Check for any unintentional duplications or omissions

---
WINDSURF_RULES
---
description: Guidelines for creating and maintaining Windsurf rules to ensure consistency and effectiveness.
globs: .windsurfrules
filesToApplyRule: .windsurfrules
alwaysApply: true
---
The below describes how you should be structuring new rule sections in this document.
- **Required Rule Structure:**
  ```markdown
  ---
  description: Clear, one-line description of what the rule enforces
  globs: path/to/files/*.ext, other/path/**/*
  alwaysApply: boolean
  ---

  - **Main Points in Bold**
    - Sub-points with details
    - Examples and explanations
  ```

- **Section References:**
  - Use `ALL_CAPS_SECTION` to reference files
  - Example: `WINDSURF_RULES`

- **Code Examples:**
  - Use language-specific code blocks
  ```typescript
  // ✅ DO: Show good examples
  const goodExample = true;
  
  // ❌ DON'T: Show anti-patterns
  const badExample = false;
  ```

- **Rule Content Guidelines:**
  - Start with high-level overview
  - Include specific, actionable requirements
  - Show examples of correct implementation
  - Reference existing code when possible
  - Keep rules DRY by referencing other rules

- **Rule Maintenance:**
  - Update rules when new patterns emerge
  - Add examples from actual codebase
  - Remove outdated patterns
  - Cross-reference related rules

- **Best Practices:**
  - Use bullet points for clarity
  - Keep descriptions concise
  - Include both DO and DON'T examples
  - Reference actual code over theoretical examples
  - Use consistent formatting across rules 

---
SELF_IMPROVE
---
description: Guidelines for continuously improving this rules document based on emerging code patterns and best practices.
globs: **/*
filesToApplyRule: **/*
alwaysApply: true
---

- **Rule Improvement Triggers:**
  - New code patterns not covered by existing rules
  - Repeated similar implementations across files
  - Common error patterns that could be prevented
  - New libraries or tools being used consistently
  - Emerging best practices in the codebase

- **Analysis Process:**
  - Compare new code with existing rules
  - Identify patterns that should be standardized
  - Look for references to external documentation
  - Check for consistent error handling patterns
  - Monitor test patterns and coverage

- **Rule Updates:**
  - **Add New Rules When:**
    - A new technology/pattern is used in 3+ files
    - Common bugs could be prevented by a rule
    - Code reviews repeatedly mention the same feedback
    - New security or performance patterns emerge

  - **Modify Existing Rules When:**
    - Better examples exist in the codebase
    - Additional edge cases are discovered
    - Related rules have been updated
    - Implementation details have changed

- **Example Pattern Recognition:**
  ```typescript
  // If you see repeated patterns like:
  const data = await prisma.user.findMany({
    select: { id: true, email: true },
    where: { status: 'ACTIVE' }
  });
  
  // Consider adding a PRISMA section in the .windsurfrules:
  // - Standard select fields
  // - Common where conditions
  // - Performance optimization patterns
  ```

- **Rule Quality Checks:**
  - Rules should be actionable and specific
  - Examples should come from actual code
  - References should be up to date
  - Patterns should be consistently enforced

- **Continuous Improvement:**
  - Monitor code review comments
  - Track common development questions
  - Update rules after major refactors
  - Add links to relevant documentation
  - Cross-reference related rules

- **Rule Deprecation:**
  - Mark outdated patterns as deprecated
  - Remove rules that no longer apply
  - Update references to deprecated rules
  - Document migration paths for old patterns

- **Documentation Updates:**
  - Keep examples synchronized with code
  - Update references to external docs
  - Maintain links between related rules
  - Document breaking changes

<<<<<<< HEAD
Follow WINDSURF_RULES for proper rule formatting and structure of windsurf rule sections.

# Added by Task Master - Development Workflow Rules

Below you will find a variety of important rules spanning:
- the dev_workflow
- the .windsurfrules document self-improvement workflow
- the template to follow when modifying or adding new sections/rules to this document.

---
DEV_WORKFLOW
---
description: Guide for using meta-development script (scripts/dev.js) to manage task-driven development workflows
globs: **/*
filesToApplyRule: **/*
alwaysApply: true
---

- **Global CLI Commands**
  - Task Master now provides a global CLI through the `task-master` command
  - All functionality from `scripts/dev.js` is available through this interface
  - Install globally with `npm install -g claude-task-master` or use locally via `npx`
  - Use `task-master <command>` instead of `node scripts/dev.js <command>`
  - Examples:
    - `task-master list` instead of `node scripts/dev.js list`
    - `task-master next` instead of `node scripts/dev.js next`
    - `task-master expand --id=3` instead of `node scripts/dev.js expand --id=3`
  - All commands accept the same options as their script equivalents
  - The CLI provides additional commands like `task-master init` for project setup

- **Development Workflow Process**
  - Start new projects by running `task-master init` or `node scripts/dev.js parse-prd --input=<prd-file.txt>` to generate initial tasks.json
  - Begin coding sessions with `task-master list` to see current tasks, status, and IDs
  - Analyze task complexity with `task-master analyze-complexity --research` before breaking down tasks
  - Select tasks based on dependencies (all marked 'done'), priority level, and ID order
  - Clarify tasks by checking task files in tasks/ directory or asking for user input
  - View specific task details using `task-master show <id>` to understand implementation requirements
  - Break down complex tasks using `task-master expand --id=<id>` with appropriate flags
  - Clear existing subtasks if needed using `task-master clear-subtasks --id=<id>` before regenerating
  - Implement code following task details, dependencies, and project standards
  - Verify tasks according to test strategies before marking as complete
  - Mark completed tasks with `task-master set-status --id=<id> --status=done`
  - Update dependent tasks when implementation differs from original plan
  - Generate task files with `task-master generate` after updating tasks.json
  - Maintain valid dependency structure with `task-master fix-dependencies` when needed
  - Respect dependency chains and task priorities when selecting work
  - Report progress regularly using the list command

- **Task Complexity Analysis**
  - Run `node scripts/dev.js analyze-complexity --research` for comprehensive analysis
  - Review complexity report in scripts/task-complexity-report.json
  - Or use `node scripts/dev.js complexity-report` for a formatted, readable version of the report
  - Focus on tasks with highest complexity scores (8-10) for detailed breakdown
  - Use analysis results to determine appropriate subtask allocation
  - Note that reports are automatically used by the expand command

- **Task Breakdown Process**
  - For tasks with complexity analysis, use `node scripts/dev.js expand --id=<id>`
  - Otherwise use `node scripts/dev.js expand --id=<id> --subtasks=<number>`
  - Add `--research` flag to leverage Perplexity AI for research-backed expansion
  - Use `--prompt="<context>"` to provide additional context when needed
  - Review and adjust generated subtasks as necessary
  - Use `--all` flag to expand multiple pending tasks at once
  - If subtasks need regeneration, clear them first with `clear-subtasks` command

- **Implementation Drift Handling**
  - When implementation differs significantly from planned approach
  - When future tasks need modification due to current implementation choices
  - When new dependencies or requirements emerge
  - Call `node scripts/dev.js update --from=<futureTaskId> --prompt="<explanation>"` to update tasks.json

- **Task Status Management**
  - Use 'pending' for tasks ready to be worked on
  - Use 'done' for completed and verified tasks
  - Use 'deferred' for postponed tasks
  - Add custom status values as needed for project-specific workflows

- **Task File Format Reference**
  ```
  # Task ID: <id>
  # Title: <title>
  # Status: <status>
  # Dependencies: <comma-separated list of dependency IDs>
  # Priority: <priority>
  # Description: <brief description>
  # Details:
  <detailed implementation notes>
  
  # Test Strategy:
  <verification approach>
  ```

- **Command Reference: parse-prd**
  - Legacy Syntax: `node scripts/dev.js parse-prd --input=<prd-file.txt>`
  - CLI Syntax: `task-master parse-prd --input=<prd-file.txt>`
  - Description: Parses a PRD document and generates a tasks.json file with structured tasks
  - Parameters: 
    - `--input=<file>`: Path to the PRD text file (default: sample-prd.txt)
  - Example: `task-master parse-prd --input=requirements.txt`
  - Notes: Will overwrite existing tasks.json file. Use with caution.

- **Command Reference: update**
  - Legacy Syntax: `node scripts/dev.js update --from=<id> --prompt="<prompt>"`
  - CLI Syntax: `task-master update --from=<id> --prompt="<prompt>"`
  - Description: Updates tasks with ID >= specified ID based on the provided prompt
  - Parameters:
    - `--from=<id>`: Task ID from which to start updating (required)
    - `--prompt="<text>"`: Explanation of changes or new context (required)
  - Example: `task-master update --from=4 --prompt="Now we are using Express instead of Fastify."`
  - Notes: Only updates tasks not marked as 'done'. Completed tasks remain unchanged.

- **Command Reference: generate**
  - Legacy Syntax: `node scripts/dev.js generate`
  - CLI Syntax: `task-master generate`
  - Description: Generates individual task files in tasks/ directory based on tasks.json
  - Parameters: 
    - `--file=<path>, -f`: Use alternative tasks.json file (default: 'tasks/tasks.json')
    - `--output=<dir>, -o`: Output directory (default: 'tasks')
  - Example: `task-master generate`
  - Notes: Overwrites existing task files. Creates tasks/ directory if needed.

- **Command Reference: set-status**
  - Legacy Syntax: `node scripts/dev.js set-status --id=<id> --status=<status>`
  - CLI Syntax: `task-master set-status --id=<id> --status=<status>`
  - Description: Updates the status of a specific task in tasks.json
  - Parameters:
    - `--id=<id>`: ID of the task to update (required)
    - `--status=<status>`: New status value (required)
  - Example: `task-master set-status --id=3 --status=done`
  - Notes: Common values are 'done', 'pending', and 'deferred', but any string is accepted.

- **Command Reference: list**
  - Legacy Syntax: `node scripts/dev.js list`
  - CLI Syntax: `task-master list`
  - Description: Lists all tasks in tasks.json with IDs, titles, and status
  - Parameters: 
    - `--status=<status>, -s`: Filter by status
    - `--with-subtasks`: Show subtasks for each task
    - `--file=<path>, -f`: Use alternative tasks.json file (default: 'tasks/tasks.json')
  - Example: `task-master list`
  - Notes: Provides quick overview of project progress. Use at start of sessions.

- **Command Reference: expand**
  - Legacy Syntax: `node scripts/dev.js expand --id=<id> [--num=<number>] [--research] [--prompt="<context>"]`
  - CLI Syntax: `task-master expand --id=<id> [--num=<number>] [--research] [--prompt="<context>"]`
  - Description: Expands a task with subtasks for detailed implementation
  - Parameters:
    - `--id=<id>`: ID of task to expand (required unless using --all)
    - `--all`: Expand all pending tasks, prioritized by complexity
    - `--num=<number>`: Number of subtasks to generate (default: from complexity report)
    - `--research`: Use Perplexity AI for research-backed generation
    - `--prompt="<text>"`: Additional context for subtask generation
    - `--force`: Regenerate subtasks even for tasks that already have them
  - Example: `task-master expand --id=3 --num=5 --research --prompt="Focus on security aspects"`
  - Notes: Uses complexity report recommendations if available.

- **Command Reference: analyze-complexity**
  - Legacy Syntax: `node scripts/dev.js analyze-complexity [options]`
  - CLI Syntax: `task-master analyze-complexity [options]`
  - Description: Analyzes task complexity and generates expansion recommendations
  - Parameters:
    - `--output=<file>, -o`: Output file path (default: scripts/task-complexity-report.json)
    - `--model=<model>, -m`: Override LLM model to use
    - `--threshold=<number>, -t`: Minimum score for expansion recommendation (default: 5)
    - `--file=<path>, -f`: Use alternative tasks.json file
    - `--research, -r`: Use Perplexity AI for research-backed analysis
  - Example: `task-master analyze-complexity --research`
  - Notes: Report includes complexity scores, recommended subtasks, and tailored prompts.

- **Command Reference: clear-subtasks**
  - Legacy Syntax: `node scripts/dev.js clear-subtasks --id=<id>`
  - CLI Syntax: `task-master clear-subtasks --id=<id>`
  - Description: Removes subtasks from specified tasks to allow regeneration
  - Parameters:
    - `--id=<id>`: ID or comma-separated IDs of tasks to clear subtasks from
    - `--all`: Clear subtasks from all tasks
  - Examples:
    - `task-master clear-subtasks --id=3`
    - `task-master clear-subtasks --id=1,2,3`
    - `task-master clear-subtasks --all`
  - Notes: 
    - Task files are automatically regenerated after clearing subtasks
    - Can be combined with expand command to immediately generate new subtasks
    - Works with both parent tasks and individual subtasks

- **Task Structure Fields**
  - **id**: Unique identifier for the task (Example: `1`)
  - **title**: Brief, descriptive title (Example: `"Initialize Repo"`)
  - **description**: Concise summary of what the task involves (Example: `"Create a new repository, set up initial structure."`)
  - **status**: Current state of the task (Example: `"pending"`, `"done"`, `"deferred"`)
  - **dependencies**: IDs of prerequisite tasks (Example: `[1, 2]`)
    - Dependencies are displayed with status indicators (✅ for completed, ⏱️ for pending)
    - This helps quickly identify which prerequisite tasks are blocking work
  - **priority**: Importance level (Example: `"high"`, `"medium"`, `"low"`)
  - **details**: In-depth implementation instructions (Example: `"Use GitHub client ID/secret, handle callback, set session token."`)
  - **testStrategy**: Verification approach (Example: `"Deploy and call endpoint to confirm 'Hello World' response."`)
  - **subtasks**: List of smaller, more specific tasks (Example: `[{"id": 1, "title": "Configure OAuth", ...}]`)

- **Environment Variables Configuration**
  - **ANTHROPIC_API_KEY** (Required): Your Anthropic API key for Claude (Example: `ANTHROPIC_API_KEY=sk-ant-api03-...`)
  - **MODEL** (Default: `"claude-3-7-sonnet-20250219"`): Claude model to use (Example: `MODEL=claude-3-opus-20240229`)
  - **MAX_TOKENS** (Default: `"4000"`): Maximum tokens for responses (Example: `MAX_TOKENS=8000`)
  - **TEMPERATURE** (Default: `"0.7"`): Temperature for model responses (Example: `TEMPERATURE=0.5`)
  - **DEBUG** (Default: `"false"`): Enable debug logging (Example: `DEBUG=true`)
  - **LOG_LEVEL** (Default: `"info"`): Console output level (Example: `LOG_LEVEL=debug`)
  - **DEFAULT_SUBTASKS** (Default: `"3"`): Default subtask count (Example: `DEFAULT_SUBTASKS=5`)
  - **DEFAULT_PRIORITY** (Default: `"medium"`): Default priority (Example: `DEFAULT_PRIORITY=high`)
  - **PROJECT_NAME** (Default: `"MCP SaaS MVP"`): Project name in metadata (Example: `PROJECT_NAME=My Awesome Project`)
  - **PROJECT_VERSION** (Default: `"1.0.0"`): Version in metadata (Example: `PROJECT_VERSION=2.1.0`)
  - **PERPLEXITY_API_KEY**: For research-backed features (Example: `PERPLEXITY_API_KEY=pplx-...`)
  - **PERPLEXITY_MODEL** (Default: `"sonar-medium-online"`): Perplexity model (Example: `PERPLEXITY_MODEL=sonar-large-online`)

- **Determining the Next Task**
  - Run `task-master next` to show the next task to work on
  - The next command identifies tasks with all dependencies satisfied
  - Tasks are prioritized by priority level, dependency count, and ID
  - The command shows comprehensive task information including:
    - Basic task details and description
    - Implementation details
    - Subtasks (if they exist)
    - Contextual suggested actions
  - Recommended before starting any new development work
  - Respects your project's dependency structure
  - Ensures tasks are completed in the appropriate sequence
  - Provides ready-to-use commands for common task actions

- **Viewing Specific Task Details**
  - Run `task-master show <id>` or `task-master show --id=<id>` to view a specific task
  - Use dot notation for subtasks: `task-master show 1.2` (shows subtask 2 of task 1)
  - Displays comprehensive information similar to the next command, but for a specific task
  - For parent tasks, shows all subtasks and their current status
  - For subtasks, shows parent task information and relationship
  - Provides contextual suggested actions appropriate for the specific task
  - Useful for examining task details before implementation or checking status

- **Managing Task Dependencies**
  - Use `task-master add-dependency --id=<id> --depends-on=<id>` to add a dependency
  - Use `task-master remove-dependency --id=<id> --depends-on=<id>` to remove a dependency
  - The system prevents circular dependencies and duplicate dependency entries
  - Dependencies are checked for existence before being added or removed
  - Task files are automatically regenerated after dependency changes
  - Dependencies are visualized with status indicators in task listings and files

- **Command Reference: add-dependency**
  - Legacy Syntax: `node scripts/dev.js add-dependency --id=<id> --depends-on=<id>`
  - CLI Syntax: `task-master add-dependency --id=<id> --depends-on=<id>`
  - Description: Adds a dependency relationship between two tasks
  - Parameters:
    - `--id=<id>`: ID of task that will depend on another task (required)
    - `--depends-on=<id>`: ID of task that will become a dependency (required)
  - Example: `task-master add-dependency --id=22 --depends-on=21`
  - Notes: Prevents circular dependencies and duplicates; updates task files automatically

- **Command Reference: remove-dependency**
  - Legacy Syntax: `node scripts/dev.js remove-dependency --id=<id> --depends-on=<id>`
  - CLI Syntax: `task-master remove-dependency --id=<id> --depends-on=<id>`
  - Description: Removes a dependency relationship between two tasks
  - Parameters:
    - `--id=<id>`: ID of task to remove dependency from (required)
    - `--depends-on=<id>`: ID of task to remove as a dependency (required)
  - Example: `task-master remove-dependency --id=22 --depends-on=21`
  - Notes: Checks if dependency actually exists; updates task files automatically

- **Command Reference: validate-dependencies**
  - Legacy Syntax: `node scripts/dev.js validate-dependencies [options]`
  - CLI Syntax: `task-master validate-dependencies [options]`
  - Description: Checks for and identifies invalid dependencies in tasks.json and task files
  - Parameters:
    - `--file=<path>, -f`: Use alternative tasks.json file (default: 'tasks/tasks.json')
  - Example: `task-master validate-dependencies`
  - Notes: 
    - Reports all non-existent dependencies and self-dependencies without modifying files
    - Provides detailed statistics on task dependency state
    - Use before fix-dependencies to audit your task structure

- **Command Reference: fix-dependencies**
  - Legacy Syntax: `node scripts/dev.js fix-dependencies [options]`
  - CLI Syntax: `task-master fix-dependencies [options]`
  - Description: Finds and fixes all invalid dependencies in tasks.json and task files
  - Parameters:
    - `--file=<path>, -f`: Use alternative tasks.json file (default: 'tasks/tasks.json')
  - Example: `task-master fix-dependencies`
  - Notes: 
    - Removes references to non-existent tasks and subtasks
    - Eliminates self-dependencies (tasks depending on themselves)
    - Regenerates task files with corrected dependencies
    - Provides detailed report of all fixes made

- **Command Reference: complexity-report**
  - Legacy Syntax: `node scripts/dev.js complexity-report [options]`
  - CLI Syntax: `task-master complexity-report [options]`
  - Description: Displays the task complexity analysis report in a formatted, easy-to-read way
  - Parameters:
    - `--file=<path>, -f`: Path to the complexity report file (default: 'scripts/task-complexity-report.json')
  - Example: `task-master complexity-report`
  - Notes: 
    - Shows tasks organized by complexity score with recommended actions
    - Provides complexity distribution statistics
    - Displays ready-to-use expansion commands for complex tasks
    - If no report exists, offers to generate one interactively

- **Command Reference: add-task**
  - CLI Syntax: `task-master add-task [options]`
  - Description: Add a new task to tasks.json using AI
  - Parameters:
    - `--file=<path>, -f`: Path to the tasks file (default: 'tasks/tasks.json')
    - `--prompt=<text>, -p`: Description of the task to add (required)
    - `--dependencies=<ids>, -d`: Comma-separated list of task IDs this task depends on
    - `--priority=<priority>`: Task priority (high, medium, low) (default: 'medium')
  - Example: `task-master add-task --prompt="Create user authentication using Auth0"`
  - Notes: Uses AI to convert description into structured task with appropriate details

- **Command Reference: init**
  - CLI Syntax: `task-master init`
  - Description: Initialize a new project with Task Master structure
  - Parameters: None
  - Example: `task-master init`
  - Notes: 
    - Creates initial project structure with required files
    - Prompts for project settings if not provided
    - Merges with existing files when appropriate
    - Can be used to bootstrap a new Task Master project quickly

- **Code Analysis & Refactoring Techniques**
  - **Top-Level Function Search**
    - Use grep pattern matching to find all exported functions across the codebase
    - Command: `grep -E "export (function|const) \w+|function \w+\(|const \w+ = \(|module\.exports" --include="*.js" -r ./`
    - Benefits:
      - Quickly identify all public API functions without reading implementation details
      - Compare functions between files during refactoring (e.g., monolithic to modular structure)
      - Verify all expected functions exist in refactored modules
      - Identify duplicate functionality or naming conflicts
    - Usage examples:
      - When migrating from `scripts/dev.js` to modular structure: `grep -E "function \w+\(" scripts/dev.js`
      - Check function exports in a directory: `grep -E "export (function|const)" scripts/modules/`
      - Find potential naming conflicts: `grep -E "function (get|set|create|update)\w+\(" -r ./`
    - Variations:
      - Add `-n` flag to include line numbers
      - Add `--include="*.ts"` to filter by file extension
      - Use with `| sort` to alphabetize results
    - Integration with refactoring workflow:
      - Start by mapping all functions in the source file
      - Create target module files based on function grouping
      - Verify all functions were properly migrated
      - Check for any unintentional duplications or omissions

---
WINDSURF_RULES
---
description: Guidelines for creating and maintaining Windsurf rules to ensure consistency and effectiveness.
globs: .windsurfrules
filesToApplyRule: .windsurfrules
alwaysApply: true
---
The below describes how you should be structuring new rule sections in this document.
- **Required Rule Structure:**
  ```markdown
  ---
  description: Clear, one-line description of what the rule enforces
  globs: path/to/files/*.ext, other/path/**/*
  alwaysApply: boolean
  ---

  - **Main Points in Bold**
    - Sub-points with details
    - Examples and explanations
  ```

- **Section References:**
  - Use `ALL_CAPS_SECTION` to reference files
  - Example: `WINDSURF_RULES`

- **Code Examples:**
  - Use language-specific code blocks
  ```typescript
  // ✅ DO: Show good examples
  const goodExample = true;
  
  // ❌ DON'T: Show anti-patterns
  const badExample = false;
  ```

- **Rule Content Guidelines:**
  - Start with high-level overview
  - Include specific, actionable requirements
  - Show examples of correct implementation
  - Reference existing code when possible
  - Keep rules DRY by referencing other rules

- **Rule Maintenance:**
  - Update rules when new patterns emerge
  - Add examples from actual codebase
  - Remove outdated patterns
  - Cross-reference related rules

- **Best Practices:**
  - Use bullet points for clarity
  - Keep descriptions concise
  - Include both DO and DON'T examples
  - Reference actual code over theoretical examples
  - Use consistent formatting across rules 

---
SELF_IMPROVE
---
description: Guidelines for continuously improving this rules document based on emerging code patterns and best practices.
globs: **/*
filesToApplyRule: **/*
alwaysApply: true
---

- **Rule Improvement Triggers:**
  - New code patterns not covered by existing rules
  - Repeated similar implementations across files
  - Common error patterns that could be prevented
  - New libraries or tools being used consistently
  - Emerging best practices in the codebase

- **Analysis Process:**
  - Compare new code with existing rules
  - Identify patterns that should be standardized
  - Look for references to external documentation
  - Check for consistent error handling patterns
  - Monitor test patterns and coverage

- **Rule Updates:**
  - **Add New Rules When:**
    - A new technology/pattern is used in 3+ files
    - Common bugs could be prevented by a rule
    - Code reviews repeatedly mention the same feedback
    - New security or performance patterns emerge

  - **Modify Existing Rules When:**
    - Better examples exist in the codebase
    - Additional edge cases are discovered
    - Related rules have been updated
    - Implementation details have changed

- **Example Pattern Recognition:**
  ```typescript
  // If you see repeated patterns like:
  const data = await prisma.user.findMany({
    select: { id: true, email: true },
    where: { status: 'ACTIVE' }
  });
  
  // Consider adding a PRISMA section in the .windsurfrules:
  // - Standard select fields
  // - Common where conditions
  // - Performance optimization patterns
  ```

- **Rule Quality Checks:**
  - Rules should be actionable and specific
  - Examples should come from actual code
  - References should be up to date
  - Patterns should be consistently enforced

- **Continuous Improvement:**
  - Monitor code review comments
  - Track common development questions
  - Update rules after major refactors
  - Add links to relevant documentation
  - Cross-reference related rules

- **Rule Deprecation:**
  - Mark outdated patterns as deprecated
  - Remove rules that no longer apply
  - Update references to deprecated rules
  - Document migration paths for old patterns

- **Documentation Updates:**
  - Keep examples synchronized with code
  - Update references to external docs
  - Maintain links between related rules
  - Document breaking changes

=======
>>>>>>> main
Follow WINDSURF_RULES for proper rule formatting and structure of windsurf rule sections.<|MERGE_RESOLUTION|>--- conflicted
+++ resolved
@@ -1425,7 +1425,6 @@
   - Maintain links between related rules
   - Document breaking changes
 
-<<<<<<< HEAD
 Follow WINDSURF_RULES for proper rule formatting and structure of windsurf rule sections.
 
 # Added by Task Master - Development Workflow Rules
@@ -1903,6 +1902,312 @@
   - Maintain links between related rules
   - Document breaking changes
 
-=======
->>>>>>> main
-Follow WINDSURF_RULES for proper rule formatting and structure of windsurf rule sections.+Follow WINDSURF_RULES for proper rule formatting and structure of windsurf rule sections.
+
+# Added by Task Master - Development Workflow Rules
+
+Below you will find a variety of important rules spanning:
+- the dev_workflow
+- the .windsurfrules document self-improvement workflow
+- the template to follow when modifying or adding new sections/rules to this document.
+
+---
+DEV_WORKFLOW
+---
+description: Guide for using meta-development script (scripts/dev.js) to manage task-driven development workflows
+globs: **/*
+filesToApplyRule: **/*
+alwaysApply: true
+---
+
+- **Global CLI Commands**
+  - Task Master now provides a global CLI through the `task-master` command
+  - All functionality from `scripts/dev.js` is available through this interface
+  - Install globally with `npm install -g claude-task-master` or use locally via `npx`
+  - Use `task-master <command>` instead of `node scripts/dev.js <command>`
+  - Examples:
+    - `task-master list` instead of `node scripts/dev.js list`
+    - `task-master next` instead of `node scripts/dev.js next`
+    - `task-master expand --id=3` instead of `node scripts/dev.js expand --id=3`
+  - All commands accept the same options as their script equivalents
+  - The CLI provides additional commands like `task-master init` for project setup
+
+- **Development Workflow Process**
+  - Start new projects by running `task-master init` or `node scripts/dev.js parse-prd --input=<prd-file.txt>` to generate initial tasks.json
+  - Begin coding sessions with `task-master list` to see current tasks, status, and IDs
+  - Analyze task complexity with `task-master analyze-complexity --research` before breaking down tasks
+  - Select tasks based on dependencies (all marked 'done'), priority level, and ID order
+  - Clarify tasks by checking task files in tasks/ directory or asking for user input
+  - View specific task details using `task-master show <id>` to understand implementation requirements
+  - Break down complex tasks using `task-master expand --id=<id>` with appropriate flags
+  - Clear existing subtasks if needed using `task-master clear-subtasks --id=<id>` before regenerating
+  - Implement code following task details, dependencies, and project standards
+  - Verify tasks according to test strategies before marking as complete
+  - Mark completed tasks with `task-master set-status --id=<id> --status=done`
+  - Update dependent tasks when implementation differs from original plan
+  - Generate task files with `task-master generate` after updating tasks.json
+  - Maintain valid dependency structure with `task-master fix-dependencies` when needed
+  - Respect dependency chains and task priorities when selecting work
+  - Report progress regularly using the list command
+
+- **Task Complexity Analysis**
+  - Run `node scripts/dev.js analyze-complexity --research` for comprehensive analysis
+  - Review complexity report in scripts/task-complexity-report.json
+  - Or use `node scripts/dev.js complexity-report` for a formatted, readable version of the report
+  - Focus on tasks with highest complexity scores (8-10) for detailed breakdown
+  - Use analysis results to determine appropriate subtask allocation
+  - Note that reports are automatically used by the expand command
+
+- **Task Breakdown Process**
+  - For tasks with complexity analysis, use `node scripts/dev.js expand --id=<id>`
+  - Otherwise use `node scripts/dev.js expand --id=<id> --subtasks=<number>`
+  - Add `--research` flag to leverage Perplexity AI for research-backed expansion
+  - Use `--prompt="<context>"` to provide additional context when needed
+  - Review and adjust generated subtasks as necessary
+  - Use `--all` flag to expand multiple pending tasks at once
+  - If subtasks need regeneration, clear them first with `clear-subtasks` command
+
+- **Implementation Drift Handling**
+  - When implementation differs significantly from planned approach
+  - When future tasks need modification due to current implementation choices
+  - When new dependencies or requirements emerge
+  - Call `node scripts/dev.js update --from=<futureTaskId> --prompt="<explanation>"` to update tasks.json
+
+- **Task Status Management**
+  - Use 'pending' for tasks ready to be worked on
+  - Use 'done' for completed and verified tasks
+  - Use 'deferred' for postponed tasks
+  - Add custom status values as needed for project-specific workflows
+
+- **Task File Format Reference**
+  ```
+  # Task ID: <id>
+  # Title: <title>
+  # Status: <status>
+  # Dependencies: <comma-separated list of dependency IDs>
+  # Priority: <priority>
+  # Description: <brief description>
+  # Details:
+  <detailed implementation notes>
+  
+  # Test Strategy:
+  <verification approach>
+  ```
+
+- **Command Reference: parse-prd**
+  - Legacy Syntax: `node scripts/dev.js parse-prd --input=<prd-file.txt>`
+  - CLI Syntax: `task-master parse-prd --input=<prd-file.txt>`
+  - Description: Parses a PRD document and generates a tasks.json file with structured tasks
+  - Parameters: 
+    - `--input=<file>`: Path to the PRD text file (default: sample-prd.txt)
+  - Example: `task-master parse-prd --input=requirements.txt`
+  - Notes: Will overwrite existing tasks.json file. Use with caution.
+
+- **Command Reference: update**
+  - Legacy Syntax: `node scripts/dev.js update --from=<id> --prompt="<prompt>"`
+  - CLI Syntax: `task-master update --from=<id> --prompt="<prompt>"`
+  - Description: Updates tasks with ID >= specified ID based on the provided prompt
+  - Parameters:
+    - `--from=<id>`: Task ID from which to start updating (required)
+    - `--prompt="<text>"`: Explanation of changes or new context (required)
+  - Example: `task-master update --from=4 --prompt="Now we are using Express instead of Fastify."`
+  - Notes: Only updates tasks not marked as 'done'. Completed tasks remain unchanged.
+
+- **Command Reference: generate**
+  - Legacy Syntax: `node scripts/dev.js generate`
+  - CLI Syntax: `task-master generate`
+  - Description: Generates individual task files in tasks/ directory based on tasks.json
+  - Parameters: 
+    - `--file=<path>, -f`: Use alternative tasks.json file (default: 'tasks/tasks.json')
+    - `--output=<dir>, -o`: Output directory (default: 'tasks')
+  - Example: `task-master generate`
+  - Notes: Overwrites existing task files. Creates tasks/ directory if needed.
+
+- **Command Reference: set-status**
+  - Legacy Syntax: `node scripts/dev.js set-status --id=<id> --status=<status>`
+  - CLI Syntax: `task-master set-status --id=<id> --status=<status>`
+  - Description: Updates the status of a specific task in tasks.json
+  - Parameters:
+    - `--id=<id>`: ID of the task to update (required)
+    - `--status=<status>`: New status value (required)
+  - Example: `task-master set-status --id=3 --status=done`
+  - Notes: Common values are 'done', 'pending', and 'deferred', but any string is accepted.
+
+- **Command Reference: list**
+  - Legacy Syntax: `node scripts/dev.js list`
+  - CLI Syntax: `task-master list`
+  - Description: Lists all tasks in tasks.json with IDs, titles, and status
+  - Parameters: 
+    - `--status=<status>, -s`: Filter by status
+    - `--with-subtasks`: Show subtasks for each task
+    - `--file=<path>, -f`: Use alternative tasks.json file (default: 'tasks/tasks.json')
+  - Example: `task-master list`
+  - Notes: Provides quick overview of project progress. Use at start of sessions.
+
+- **Command Reference: expand**
+  - Legacy Syntax: `node scripts/dev.js expand --id=<id> [--num=<number>] [--research] [--prompt="<context>"]`
+  - CLI Syntax: `task-master expand --id=<id> [--num=<number>] [--research] [--prompt="<context>"]`
+  - Description: Expands a task with subtasks for detailed implementation
+  - Parameters:
+    - `--id=<id>`: ID of task to expand (required unless using --all)
+    - `--all`: Expand all pending tasks, prioritized by complexity
+    - `--num=<number>`: Number of subtasks to generate (default: from complexity report)
+    - `--research`: Use Perplexity AI for research-backed generation
+    - `--prompt="<text>"`: Additional context for subtask generation
+    - `--force`: Regenerate subtasks even for tasks that already have them
+  - Example: `task-master expand --id=3 --num=5 --research --prompt="Focus on security aspects"`
+  - Notes: Uses complexity report recommendations if available.
+
+- **Command Reference: analyze-complexity**
+  - Legacy Syntax: `node scripts/dev.js analyze-complexity [options]`
+  - CLI Syntax: `task-master analyze-complexity [options]`
+  - Description: Analyzes task complexity and generates expansion recommendations
+  - Parameters:
+    - `--output=<file>, -o`: Output file path (default: scripts/task-complexity-report.json)
+    - `--model=<model>, -m`: Override LLM model to use
+    - `--threshold=<number>, -t`: Minimum score for expansion recommendation (default: 5)
+    - `--file=<path>, -f`: Use alternative tasks.json file
+    - `--research, -r`: Use Perplexity AI for research-backed analysis
+  - Example: `task-master analyze-complexity --research`
+  - Notes: Report includes complexity scores, recommended subtasks, and tailored prompts.
+
+- **Command Reference: clear-subtasks**
+  - Legacy Syntax: `node scripts/dev.js clear-subtasks --id=<id>`
+  - CLI Syntax: `task-master clear-subtasks --id=<id>`
+  - Description: Removes subtasks from specified tasks to allow regeneration
+  - Parameters:
+    - `--id=<id>`: ID or comma-separated IDs of tasks to clear subtasks from
+    - `--all`: Clear subtasks from all tasks
+  - Examples:
+    - `task-master clear-subtasks --id=3`
+    - `task-master clear-subtasks --id=1,2,3`
+    - `task-master clear-subtasks --all`
+  - Notes: 
+    - Task files are automatically regenerated after clearing subtasks
+    - Can be combined with expand command to immediately generate new subtasks
+    - Works with both parent tasks and individual subtasks
+
+- **Task Structure Fields**
+  - **id**: Unique identifier for the task (Example: `1`)
+  - **title**: Brief, descriptive title (Example: `"Initialize Repo"`)
+  - **description**: Concise summary of what the task involves (Example: `"Create a new repository, set up initial structure."`)
+  - **status**: Current state of the task (Example: `"pending"`, `"done"`, `"deferred"`)
+  - **dependencies**: IDs of prerequisite tasks (Example: `[1, 2]`)
+    - Dependencies are displayed with status indicators (✅ for completed, ⏱️ for pending)
+    - This helps quickly identify which prerequisite tasks are blocking work
+  - **priority**: Importance level (Example: `"high"`, `"medium"`, `"low"`)
+  - **details**: In-depth implementation instructions (Example: `"Use GitHub client ID/secret, handle callback, set session token."`)
+  - **testStrategy**: Verification approach (Example: `"Deploy and call endpoint to confirm 'Hello World' response."`)
+  - **subtasks**: List of smaller, more specific tasks (Example: `[{"id": 1, "title": "Configure OAuth", ...}]`)
+
+- **Environment Variables Configuration**
+  - **ANTHROPIC_API_KEY** (Required): Your Anthropic API key for Claude (Example: `ANTHROPIC_API_KEY=sk-ant-api03-...`)
+  - **MODEL** (Default: `"claude-3-7-sonnet-20250219"`): Claude model to use (Example: `MODEL=claude-3-opus-20240229`)
+  - **MAX_TOKENS** (Default: `"4000"`): Maximum tokens for responses (Example: `MAX_TOKENS=8000`)
+  - **TEMPERATURE** (Default: `"0.7"`): Temperature for model responses (Example: `TEMPERATURE=0.5`)
+  - **DEBUG** (Default: `"false"`): Enable debug logging (Example: `DEBUG=true`)
+  - **LOG_LEVEL** (Default: `"info"`): Console output level (Example: `LOG_LEVEL=debug`)
+  - **DEFAULT_SUBTASKS** (Default: `"3"`): Default subtask count (Example: `DEFAULT_SUBTASKS=5`)
+  - **DEFAULT_PRIORITY** (Default: `"medium"`): Default priority (Example: `DEFAULT_PRIORITY=high`)
+  - **PROJECT_NAME** (Default: `"MCP SaaS MVP"`): Project name in metadata (Example: `PROJECT_NAME=My Awesome Project`)
+  - **PROJECT_VERSION** (Default: `"1.0.0"`): Version in metadata (Example: `PROJECT_VERSION=2.1.0`)
+  - **PERPLEXITY_API_KEY**: For research-backed features (Example: `PERPLEXITY_API_KEY=pplx-...`)
+  - **PERPLEXITY_MODEL** (Default: `"sonar-medium-online"`): Perplexity model (Example: `PERPLEXITY_MODEL=sonar-large-online`)
+
+- **Determining the Next Task**
+  - Run `task-master next` to show the next task to work on
+  - The next command identifies tasks with all dependencies satisfied
+  - Tasks are prioritized by priority level, dependency count, and ID
+  - The command shows comprehensive task information including:
+    - Basic task details and description
+    - Implementation details
+    - Subtasks (if they exist)
+    - Contextual suggested actions
+  - Recommended before starting any new development work
+  - Respects your project's dependency structure
+  - Ensures tasks are completed in the appropriate sequence
+  - Provides ready-to-use commands for common task actions
+
+- **Viewing Specific Task Details**
+  - Run `task-master show <id>` or `task-master show --id=<id>` to view a specific task
+  - Use dot notation for subtasks: `task-master show 1.2` (shows subtask 2 of task 1)
+  - Displays comprehensive information similar to the next command, but for a specific task
+  - For parent tasks, shows all subtasks and their current status
+  - For subtasks, shows parent task information and relationship
+  - Provides contextual suggested actions appropriate for the specific task
+  - Useful for examining task details before implementation or checking status
+
+- **Managing Task Dependencies**
+  - Use `task-master add-dependency --id=<id> --depends-on=<id>` to add a dependency
+  - Use `task-master remove-dependency --id=<id> --depends-on=<id>` to remove a dependency
+  - The system prevents circular dependencies and duplicate dependency entries
+  - Dependencies are checked for existence before being added or removed
+  - Task files are automatically regenerated after dependency changes
+  - Dependencies are visualized with status indicators in task listings and files
+
+- **Command Reference: add-dependency**
+  - Legacy Syntax: `node scripts/dev.js add-dependency --id=<id> --depends-on=<id>`
+  - CLI Syntax: `task-master add-dependency --id=<id> --depends-on=<id>`
+  - Description: Adds a dependency relationship between two tasks
+  - Parameters:
+    - `--id=<id>`: ID of task that will depend on another task (required)
+    - `--depends-on=<id>`: ID of task that will become a dependency (required)
+  - Example: `task-master add-dependency --id=22 --depends-on=21`
+  - Notes: Prevents circular dependencies and duplicates; updates task files automatically
+
+- **Command Reference: remove-dependency**
+  - Legacy Syntax: `node scripts/dev.js remove-dependency --id=<id> --depends-on=<id>`
+  - CLI Syntax: `task-master remove-dependency --id=<id> --depends-on=<id>`
+  - Description: Removes a dependency relationship between two tasks
+  - Parameters:
+    - `--id=<id>`: ID of task to remove dependency from (required)
+    - `--depends-on=<id>`: ID of task to remove as a dependency (required)
+  - Example: `task-master remove-dependency --id=22 --depends-on=21`
+  - Notes: Checks if dependency actually exists; updates task files automatically
+
+- **Command Reference: validate-dependencies**
+  - Legacy Syntax: `node scripts/dev.js validate-dependencies [options]`
+  - CLI Syntax: `task-master validate-dependencies [options]`
+  - Description: Checks for and identifies invalid dependencies in tasks.json and task files
+  - Parameters:
+    - `--file=<path>, -f`: Use alternative tasks.json file (default: 'tasks/tasks.json')
+  - Example: `task-master validate-dependencies`
+  - Notes: 
+    - Reports all non-existent dependencies and self-dependencies without modifying files
+    - Provides detailed statistics on task dependency state
+    - Use before fix-dependencies to audit your task structure
+
+- **Command Reference: fix-dependencies**
+  - Legacy Syntax: `node scripts/dev.js fix-dependencies [options]`
+  - CLI Syntax: `task-master fix-dependencies [options]`
+  - Description: Finds and fixes all invalid dependencies in tasks.json and task files
+  - Parameters:
+    - `--file=<path>, -f`: Use alternative tasks.json file (default: 'tasks/tasks.json')
+  - Example: `task-master fix-dependencies`
+  - Notes: 
+    - Removes references to non-existent tasks and subtasks
+    - Eliminates self-dependencies (tasks depending on themselves)
+    - Regenerates task files with corrected dependencies
+    - Provides detailed report of all fixes made
+
+- **Command Reference: complexity-report**
+  - Legacy Syntax: `node scripts/dev.js complexity-report [options]`
+  - CLI Syntax: `task-master complexity-report [options]`
+  - Description: Displays the task complexity analysis report in a formatted, easy-to-read way
+  - Parameters:
+    - `--file=<path>, -f`: Path to the complexity report file (default: 'scripts/task-complexity-report.json')
+  - Example: `task-master complexity-report`
+  - Notes: 
+    - Shows tasks organized by complexity score with recommended actions
+    - Provides complexity distribution statistics
+    - Displays ready-to-use expansion commands for complex tasks
+    - If no report exists, offers to generate one interactively
+
+- **Command Reference: add-task**
+  - CLI Syntax: `task-master add-task [options]`
+  - Description: Add a new task to tasks.json using AI
+  - Parameters:
+    - `--file=<path>, -f`: Path to the tasks file (default: 'tasks/tasks.json')
+    - `--prompt=<text>, -p`: Description of the task to add (required)
+    - `--dependencies=<ids>, -d`: Comma-separated list of task IDs this task depends on
+    - `--priority=<priority>`: Task priority (high, medium, low) (default: 'medium')