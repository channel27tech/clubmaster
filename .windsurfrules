Below you will find a variety of important rules spanning:
- the dev_workflow
- the .windsurfrules document self-improvement workflow
- the template to follow when modifying or adding new sections/rules to this document.

---
DEV_WORKFLOW
---
description: Guide for using meta-development script (scripts/dev.js) to manage task-driven development workflows
globs: **/*
filesToApplyRule: **/*
alwaysApply: true
---

- **Global CLI Commands**
  - Task Master now provides a global CLI through the `task-master` command
  - All functionality from `scripts/dev.js` is available through this interface
  - Install globally with `npm install -g claude-task-master` or use locally via `npx`
  - Use `task-master <command>` instead of `node scripts/dev.js <command>`
  - Examples:
    - `task-master list` instead of `node scripts/dev.js list`
    - `task-master next` instead of `node scripts/dev.js next`
    - `task-master expand --id=3` instead of `node scripts/dev.js expand --id=3`
  - All commands accept the same options as their script equivalents
  - The CLI provides additional commands like `task-master init` for project setup

- **Development Workflow Process**
  - Start new projects by running `task-master init` or `node scripts/dev.js parse-prd --input=<prd-file.txt>` to generate initial tasks.json
  - Begin coding sessions with `task-master list` to see current tasks, status, and IDs
  - Analyze task complexity with `task-master analyze-complexity --research` before breaking down tasks
  - Select tasks based on dependencies (all marked 'done'), priority level, and ID order
  - Clarify tasks by checking task files in tasks/ directory or asking for user input
  - View specific task details using `task-master show <id>` to understand implementation requirements
  - Break down complex tasks using `task-master expand --id=<id>` with appropriate flags
  - Clear existing subtasks if needed using `task-master clear-subtasks --id=<id>` before regenerating
  - Implement code following task details, dependencies, and project standards
  - Verify tasks according to test strategies before marking as complete
  - Mark completed tasks with `task-master set-status --id=<id> --status=done`
  - Update dependent tasks when implementation differs from original plan
  - Generate task files with `task-master generate` after updating tasks.json
  - Maintain valid dependency structure with `task-master fix-dependencies` when needed
  - Respect dependency chains and task priorities when selecting work
  - Report progress regularly using the list command

- **Task Complexity Analysis**
  - Run `node scripts/dev.js analyze-complexity --research` for comprehensive analysis
  - Review complexity report in scripts/task-complexity-report.json
  - Or use `node scripts/dev.js complexity-report` for a formatted, readable version of the report
  - Focus on tasks with highest complexity scores (8-10) for detailed breakdown
  - Use analysis results to determine appropriate subtask allocation
  - Note that reports are automatically used by the expand command

- **Task Breakdown Process**
  - For tasks with complexity analysis, use `node scripts/dev.js expand --id=<id>`
  - Otherwise use `node scripts/dev.js expand --id=<id> --subtasks=<number>`
  - Add `--research` flag to leverage Perplexity AI for research-backed expansion
  - Use `--prompt="<context>"` to provide additional context when needed
  - Review and adjust generated subtasks as necessary
  - Use `--all` flag to expand multiple pending tasks at once
  - If subtasks need regeneration, clear them first with `clear-subtasks` command

- **Implementation Drift Handling**
  - When implementation differs significantly from planned approach
  - When future tasks need modification due to current implementation choices
  - When new dependencies or requirements emerge
  - Call `node scripts/dev.js update --from=<futureTaskId> --prompt="<explanation>"` to update tasks.json

- **Task Status Management**
  - Use 'pending' for tasks ready to be worked on
  - Use 'done' for completed and verified tasks
  - Use 'deferred' for postponed tasks
  - Add custom status values as needed for project-specific workflows

- **Task File Format Reference**
  ```
  # Task ID: <id>
  # Title: <title>
  # Status: <status>
  # Dependencies: <comma-separated list of dependency IDs>
  # Priority: <priority>
  # Description: <brief description>
  # Details:
  <detailed implementation notes>
  
  # Test Strategy:
  <verification approach>
  ```

- **Command Reference: parse-prd**
  - Legacy Syntax: `node scripts/dev.js parse-prd --input=<prd-file.txt>`
  - CLI Syntax: `task-master parse-prd --input=<prd-file.txt>`
  - Description: Parses a PRD document and generates a tasks.json file with structured tasks
  - Parameters: 
    - `--input=<file>`: Path to the PRD text file (default: sample-prd.txt)
  - Example: `task-master parse-prd --input=requirements.txt`
  - Notes: Will overwrite existing tasks.json file. Use with caution.

- **Command Reference: update**
  - Legacy Syntax: `node scripts/dev.js update --from=<id> --prompt="<prompt>"`
  - CLI Syntax: `task-master update --from=<id> --prompt="<prompt>"`
  - Description: Updates tasks with ID >= specified ID based on the provided prompt
  - Parameters:
    - `--from=<id>`: Task ID from which to start updating (required)
    - `--prompt="<text>"`: Explanation of changes or new context (required)
  - Example: `task-master update --from=4 --prompt="Now we are using Express instead of Fastify."`
  - Notes: Only updates tasks not marked as 'done'. Completed tasks remain unchanged.

- **Command Reference: generate**
  - Legacy Syntax: `node scripts/dev.js generate`
  - CLI Syntax: `task-master generate`
  - Description: Generates individual task files in tasks/ directory based on tasks.json
  - Parameters: 
    - `--file=<path>, -f`: Use alternative tasks.json file (default: 'tasks/tasks.json')
    - `--output=<dir>, -o`: Output directory (default: 'tasks')
  - Example: `task-master generate`
  - Notes: Overwrites existing task files. Creates tasks/ directory if needed.

- **Command Reference: set-status**
  - Legacy Syntax: `node scripts/dev.js set-status --id=<id> --status=<status>`
  - CLI Syntax: `task-master set-status --id=<id> --status=<status>`
  - Description: Updates the status of a specific task in tasks.json
  - Parameters:
    - `--id=<id>`: ID of the task to update (required)
    - `--status=<status>`: New status value (required)
  - Example: `task-master set-status --id=3 --status=done`
  - Notes: Common values are 'done', 'pending', and 'deferred', but any string is accepted.

- **Command Reference: list**
  - Legacy Syntax: `node scripts/dev.js list`
  - CLI Syntax: `task-master list`
  - Description: Lists all tasks in tasks.json with IDs, titles, and status
  - Parameters: 
    - `--status=<status>, -s`: Filter by status
    - `--with-subtasks`: Show subtasks for each task
    - `--file=<path>, -f`: Use alternative tasks.json file (default: 'tasks/tasks.json')
  - Example: `task-master list`
  - Notes: Provides quick overview of project progress. Use at start of sessions.

- **Command Reference: expand**
  - Legacy Syntax: `node scripts/dev.js expand --id=<id> [--num=<number>] [--research] [--prompt="<context>"]`
  - CLI Syntax: `task-master expand --id=<id> [--num=<number>] [--research] [--prompt="<context>"]`
  - Description: Expands a task with subtasks for detailed implementation
  - Parameters:
    - `--id=<id>`: ID of task to expand (required unless using --all)
    - `--all`: Expand all pending tasks, prioritized by complexity
    - `--num=<number>`: Number of subtasks to generate (default: from complexity report)
    - `--research`: Use Perplexity AI for research-backed generation
    - `--prompt="<text>"`: Additional context for subtask generation
    - `--force`: Regenerate subtasks even for tasks that already have them
  - Example: `task-master expand --id=3 --num=5 --research --prompt="Focus on security aspects"`
  - Notes: Uses complexity report recommendations if available.

- **Command Reference: analyze-complexity**
  - Legacy Syntax: `node scripts/dev.js analyze-complexity [options]`
  - CLI Syntax: `task-master analyze-complexity [options]`
  - Description: Analyzes task complexity and generates expansion recommendations
  - Parameters:
    - `--output=<file>, -o`: Output file path (default: scripts/task-complexity-report.json)
    - `--model=<model>, -m`: Override LLM model to use
    - `--threshold=<number>, -t`: Minimum score for expansion recommendation (default: 5)
    - `--file=<path>, -f`: Use alternative tasks.json file
    - `--research, -r`: Use Perplexity AI for research-backed analysis
  - Example: `task-master analyze-complexity --research`
  - Notes: Report includes complexity scores, recommended subtasks, and tailored prompts.

- **Command Reference: clear-subtasks**
  - Legacy Syntax: `node scripts/dev.js clear-subtasks --id=<id>`
  - CLI Syntax: `task-master clear-subtasks --id=<id>`
  - Description: Removes subtasks from specified tasks to allow regeneration
  - Parameters:
    - `--id=<id>`: ID or comma-separated IDs of tasks to clear subtasks from
    - `--all`: Clear subtasks from all tasks
  - Examples:
    - `task-master clear-subtasks --id=3`
    - `task-master clear-subtasks --id=1,2,3`
    - `task-master clear-subtasks --all`
  - Notes: 
    - Task files are automatically regenerated after clearing subtasks
    - Can be combined with expand command to immediately generate new subtasks
    - Works with both parent tasks and individual subtasks

- **Task Structure Fields**
  - **id**: Unique identifier for the task (Example: `1`)
  - **title**: Brief, descriptive title (Example: `"Initialize Repo"`)
  - **description**: Concise summary of what the task involves (Example: `"Create a new repository, set up initial structure."`)
  - **status**: Current state of the task (Example: `"pending"`, `"done"`, `"deferred"`)
  - **dependencies**: IDs of prerequisite tasks (Example: `[1, 2]`)
    - Dependencies are displayed with status indicators (✅ for completed, ⏱️ for pending)
    - This helps quickly identify which prerequisite tasks are blocking work
  - **priority**: Importance level (Example: `"high"`, `"medium"`, `"low"`)
  - **details**: In-depth implementation instructions (Example: `"Use GitHub client ID/secret, handle callback, set session token."`)
  - **testStrategy**: Verification approach (Example: `"Deploy and call endpoint to confirm 'Hello World' response."`)
  - **subtasks**: List of smaller, more specific tasks (Example: `[{"id": 1, "title": "Configure OAuth", ...}]`)

- **Environment Variables Configuration**
  - **ANTHROPIC_API_KEY** (Required): Your Anthropic API key for Claude (Example: `ANTHROPIC_API_KEY=sk-ant-api03-...`)
  - **MODEL** (Default: `"claude-3-7-sonnet-20250219"`): Claude model to use (Example: `MODEL=claude-3-opus-20240229`)
  - **MAX_TOKENS** (Default: `"4000"`): Maximum tokens for responses (Example: `MAX_TOKENS=8000`)
  - **TEMPERATURE** (Default: `"0.7"`): Temperature for model responses (Example: `TEMPERATURE=0.5`)
  - **DEBUG** (Default: `"false"`): Enable debug logging (Example: `DEBUG=true`)
  - **LOG_LEVEL** (Default: `"info"`): Console output level (Example: `LOG_LEVEL=debug`)
  - **DEFAULT_SUBTASKS** (Default: `"3"`): Default subtask count (Example: `DEFAULT_SUBTASKS=5`)
  - **DEFAULT_PRIORITY** (Default: `"medium"`): Default priority (Example: `DEFAULT_PRIORITY=high`)
  - **PROJECT_NAME** (Default: `"MCP SaaS MVP"`): Project name in metadata (Example: `PROJECT_NAME=My Awesome Project`)
  - **PROJECT_VERSION** (Default: `"1.0.0"`): Version in metadata (Example: `PROJECT_VERSION=2.1.0`)
  - **PERPLEXITY_API_KEY**: For research-backed features (Example: `PERPLEXITY_API_KEY=pplx-...`)
  - **PERPLEXITY_MODEL** (Default: `"sonar-medium-online"`): Perplexity model (Example: `PERPLEXITY_MODEL=sonar-large-online`)

- **Determining the Next Task**
  - Run `task-master next` to show the next task to work on
  - The next command identifies tasks with all dependencies satisfied
  - Tasks are prioritized by priority level, dependency count, and ID
  - The command shows comprehensive task information including:
    - Basic task details and description
    - Implementation details
    - Subtasks (if they exist)
    - Contextual suggested actions
  - Recommended before starting any new development work
  - Respects your project's dependency structure
  - Ensures tasks are completed in the appropriate sequence
  - Provides ready-to-use commands for common task actions

- **Viewing Specific Task Details**
  - Run `task-master show <id>` or `task-master show --id=<id>` to view a specific task
  - Use dot notation for subtasks: `task-master show 1.2` (shows subtask 2 of task 1)
  - Displays comprehensive information similar to the next command, but for a specific task
  - For parent tasks, shows all subtasks and their current status
  - For subtasks, shows parent task information and relationship
  - Provides contextual suggested actions appropriate for the specific task
  - Useful for examining task details before implementation or checking status

- **Managing Task Dependencies**
  - Use `task-master add-dependency --id=<id> --depends-on=<id>` to add a dependency
  - Use `task-master remove-dependency --id=<id> --depends-on=<id>` to remove a dependency
  - The system prevents circular dependencies and duplicate dependency entries
  - Dependencies are checked for existence before being added or removed
  - Task files are automatically regenerated after dependency changes
  - Dependencies are visualized with status indicators in task listings and files

- **Command Reference: add-dependency**
  - Legacy Syntax: `node scripts/dev.js add-dependency --id=<id> --depends-on=<id>`
  - CLI Syntax: `task-master add-dependency --id=<id> --depends-on=<id>`
  - Description: Adds a dependency relationship between two tasks
  - Parameters:
    - `--id=<id>`: ID of task that will depend on another task (required)
    - `--depends-on=<id>`: ID of task that will become a dependency (required)
  - Example: `task-master add-dependency --id=22 --depends-on=21`
  - Notes: Prevents circular dependencies and duplicates; updates task files automatically

- **Command Reference: remove-dependency**
  - Legacy Syntax: `node scripts/dev.js remove-dependency --id=<id> --depends-on=<id>`
  - CLI Syntax: `task-master remove-dependency --id=<id> --depends-on=<id>`
  - Description: Removes a dependency relationship between two tasks
  - Parameters:
    - `--id=<id>`: ID of task to remove dependency from (required)
    - `--depends-on=<id>`: ID of task to remove as a dependency (required)
  - Example: `task-master remove-dependency --id=22 --depends-on=21`
  - Notes: Checks if dependency actually exists; updates task files automatically

- **Command Reference: validate-dependencies**
  - Legacy Syntax: `node scripts/dev.js validate-dependencies [options]`
  - CLI Syntax: `task-master validate-dependencies [options]`
  - Description: Checks for and identifies invalid dependencies in tasks.json and task files
  - Parameters:
    - `--file=<path>, -f`: Use alternative tasks.json file (default: 'tasks/tasks.json')
  - Example: `task-master validate-dependencies`
  - Notes: 
    - Reports all non-existent dependencies and self-dependencies without modifying files
    - Provides detailed statistics on task dependency state
    - Use before fix-dependencies to audit your task structure

- **Command Reference: fix-dependencies**
  - Legacy Syntax: `node scripts/dev.js fix-dependencies [options]`
  - CLI Syntax: `task-master fix-dependencies [options]`
  - Description: Finds and fixes all invalid dependencies in tasks.json and task files
  - Parameters:
    - `--file=<path>, -f`: Use alternative tasks.json file (default: 'tasks/tasks.json')
  - Example: `task-master fix-dependencies`
  - Notes: 
    - Removes references to non-existent tasks and subtasks
    - Eliminates self-dependencies (tasks depending on themselves)
    - Regenerates task files with corrected dependencies
    - Provides detailed report of all fixes made

- **Command Reference: complexity-report**
  - Legacy Syntax: `node scripts/dev.js complexity-report [options]`
  - CLI Syntax: `task-master complexity-report [options]`
  - Description: Displays the task complexity analysis report in a formatted, easy-to-read way
  - Parameters:
    - `--file=<path>, -f`: Path to the complexity report file (default: 'scripts/task-complexity-report.json')
  - Example: `task-master complexity-report`
  - Notes: 
    - Shows tasks organized by complexity score with recommended actions
    - Provides complexity distribution statistics
    - Displays ready-to-use expansion commands for complex tasks
    - If no report exists, offers to generate one interactively

- **Command Reference: add-task**
  - CLI Syntax: `task-master add-task [options]`
  - Description: Add a new task to tasks.json using AI
  - Parameters:
    - `--file=<path>, -f`: Path to the tasks file (default: 'tasks/tasks.json')
    - `--prompt=<text>, -p`: Description of the task to add (required)
    - `--dependencies=<ids>, -d`: Comma-separated list of task IDs this task depends on
    - `--priority=<priority>`: Task priority (high, medium, low) (default: 'medium')
  - Example: `task-master add-task --prompt="Create user authentication using Auth0"`
  - Notes: Uses AI to convert description into structured task with appropriate details

- **Command Reference: init**
  - CLI Syntax: `task-master init`
  - Description: Initialize a new project with Task Master structure
  - Parameters: None
  - Example: `task-master init`
  - Notes: 
    - Creates initial project structure with required files
    - Prompts for project settings if not provided
    - Merges with existing files when appropriate
    - Can be used to bootstrap a new Task Master project quickly

- **Code Analysis & Refactoring Techniques**
  - **Top-Level Function Search**
    - Use grep pattern matching to find all exported functions across the codebase
    - Command: `grep -E "export (function|const) \w+|function \w+\(|const \w+ = \(|module\.exports" --include="*.js" -r ./`
    - Benefits:
      - Quickly identify all public API functions without reading implementation details
      - Compare functions between files during refactoring (e.g., monolithic to modular structure)
      - Verify all expected functions exist in refactored modules
      - Identify duplicate functionality or naming conflicts
    - Usage examples:
      - When migrating from `scripts/dev.js` to modular structure: `grep -E "function \w+\(" scripts/dev.js`
      - Check function exports in a directory: `grep -E "export (function|const)" scripts/modules/`
      - Find potential naming conflicts: `grep -E "function (get|set|create|update)\w+\(" -r ./`
    - Variations:
      - Add `-n` flag to include line numbers
      - Add `--include="*.ts"` to filter by file extension
      - Use with `| sort` to alphabetize results
    - Integration with refactoring workflow:
      - Start by mapping all functions in the source file
      - Create target module files based on function grouping
      - Verify all functions were properly migrated
      - Check for any unintentional duplications or omissions

---
WINDSURF_RULES
---
description: Guidelines for creating and maintaining Windsurf rules to ensure consistency and effectiveness.
globs: .windsurfrules
filesToApplyRule: .windsurfrules
alwaysApply: true
---
The below describes how you should be structuring new rule sections in this document.
- **Required Rule Structure:**
  ```markdown
  ---
  description: Clear, one-line description of what the rule enforces
  globs: path/to/files/*.ext, other/path/**/*
  alwaysApply: boolean
  ---

  - **Main Points in Bold**
    - Sub-points with details
    - Examples and explanations
  ```

- **Section References:**
  - Use `ALL_CAPS_SECTION` to reference files
  - Example: `WINDSURF_RULES`

- **Code Examples:**
  - Use language-specific code blocks
  ```typescript
  // ✅ DO: Show good examples
  const goodExample = true;
  
  // ❌ DON'T: Show anti-patterns
  const badExample = false;
  ```

- **Rule Content Guidelines:**
  - Start with high-level overview
  - Include specific, actionable requirements
  - Show examples of correct implementation
  - Reference existing code when possible
  - Keep rules DRY by referencing other rules

- **Rule Maintenance:**
  - Update rules when new patterns emerge
  - Add examples from actual codebase
  - Remove outdated patterns
  - Cross-reference related rules

- **Best Practices:**
  - Use bullet points for clarity
  - Keep descriptions concise
  - Include both DO and DON'T examples
  - Reference actual code over theoretical examples
  - Use consistent formatting across rules 

---
SELF_IMPROVE
---
description: Guidelines for continuously improving this rules document based on emerging code patterns and best practices.
globs: **/*
filesToApplyRule: **/*
alwaysApply: true
---

- **Rule Improvement Triggers:**
  - New code patterns not covered by existing rules
  - Repeated similar implementations across files
  - Common error patterns that could be prevented
  - New libraries or tools being used consistently
  - Emerging best practices in the codebase

- **Analysis Process:**
  - Compare new code with existing rules
  - Identify patterns that should be standardized
  - Look for references to external documentation
  - Check for consistent error handling patterns
  - Monitor test patterns and coverage

- **Rule Updates:**
  - **Add New Rules When:**
    - A new technology/pattern is used in 3+ files
    - Common bugs could be prevented by a rule
    - Code reviews repeatedly mention the same feedback
    - New security or performance patterns emerge

  - **Modify Existing Rules When:**
    - Better examples exist in the codebase
    - Additional edge cases are discovered
    - Related rules have been updated
    - Implementation details have changed

- **Example Pattern Recognition:**
  ```typescript
  // If you see repeated patterns like:
  const data = await prisma.user.findMany({
    select: { id: true, email: true },
    where: { status: 'ACTIVE' }
  });
  
  // Consider adding a PRISMA section in the .windsurfrules:
  // - Standard select fields
  // - Common where conditions
  // - Performance optimization patterns
  ```

- **Rule Quality Checks:**
  - Rules should be actionable and specific
  - Examples should come from actual code
  - References should be up to date
  - Patterns should be consistently enforced

- **Continuous Improvement:**
  - Monitor code review comments
  - Track common development questions
  - Update rules after major refactors
  - Add links to relevant documentation
  - Cross-reference related rules

- **Rule Deprecation:**
  - Mark outdated patterns as deprecated
  - Remove rules that no longer apply
  - Update references to deprecated rules
  - Document migration paths for old patterns

- **Documentation Updates:**
  - Keep examples synchronized with code
  - Update references to external docs
  - Maintain links between related rules
  - Document breaking changes

Follow WINDSURF_RULES for proper rule formatting and structure of windsurf rule sections.

# Added by Task Master - Development Workflow Rules

Below you will find a variety of important rules spanning:
- the dev_workflow
- the .windsurfrules document self-improvement workflow
- the template to follow when modifying or adding new sections/rules to this document.

---
DEV_WORKFLOW
---
description: Guide for using meta-development script (scripts/dev.js) to manage task-driven development workflows
globs: **/*
filesToApplyRule: **/*
alwaysApply: true
---

- **Global CLI Commands**
  - Task Master now provides a global CLI through the `task-master` command
  - All functionality from `scripts/dev.js` is available through this interface
  - Install globally with `npm install -g claude-task-master` or use locally via `npx`
  - Use `task-master <command>` instead of `node scripts/dev.js <command>`
  - Examples:
    - `task-master list` instead of `node scripts/dev.js list`
    - `task-master next` instead of `node scripts/dev.js next`
    - `task-master expand --id=3` instead of `node scripts/dev.js expand --id=3`
  - All commands accept the same options as their script equivalents
  - The CLI provides additional commands like `task-master init` for project setup

- **Development Workflow Process**
  - Start new projects by running `task-master init` or `node scripts/dev.js parse-prd --input=<prd-file.txt>` to generate initial tasks.json
  - Begin coding sessions with `task-master list` to see current tasks, status, and IDs
  - Analyze task complexity with `task-master analyze-complexity --research` before breaking down tasks
  - Select tasks based on dependencies (all marked 'done'), priority level, and ID order
  - Clarify tasks by checking task files in tasks/ directory or asking for user input
  - View specific task details using `task-master show <id>` to understand implementation requirements
  - Break down complex tasks using `task-master expand --id=<id>` with appropriate flags
  - Clear existing subtasks if needed using `task-master clear-subtasks --id=<id>` before regenerating
  - Implement code following task details, dependencies, and project standards
  - Verify tasks according to test strategies before marking as complete
  - Mark completed tasks with `task-master set-status --id=<id> --status=done`
  - Update dependent tasks when implementation differs from original plan
  - Generate task files with `task-master generate` after updating tasks.json
  - Maintain valid dependency structure with `task-master fix-dependencies` when needed
  - Respect dependency chains and task priorities when selecting work
  - Report progress regularly using the list command

- **Task Complexity Analysis**
  - Run `node scripts/dev.js analyze-complexity --research` for comprehensive analysis
  - Review complexity report in scripts/task-complexity-report.json
  - Or use `node scripts/dev.js complexity-report` for a formatted, readable version of the report
  - Focus on tasks with highest complexity scores (8-10) for detailed breakdown
  - Use analysis results to determine appropriate subtask allocation
  - Note that reports are automatically used by the expand command

- **Task Breakdown Process**
  - For tasks with complexity analysis, use `node scripts/dev.js expand --id=<id>`
  - Otherwise use `node scripts/dev.js expand --id=<id> --subtasks=<number>`
  - Add `--research` flag to leverage Perplexity AI for research-backed expansion
  - Use `--prompt="<context>"` to provide additional context when needed
  - Review and adjust generated subtasks as necessary
  - Use `--all` flag to expand multiple pending tasks at once
  - If subtasks need regeneration, clear them first with `clear-subtasks` command

- **Implementation Drift Handling**
  - When implementation differs significantly from planned approach
  - When future tasks need modification due to current implementation choices
  - When new dependencies or requirements emerge
  - Call `node scripts/dev.js update --from=<futureTaskId> --prompt="<explanation>"` to update tasks.json

- **Task Status Management**
  - Use 'pending' for tasks ready to be worked on
  - Use 'done' for completed and verified tasks
  - Use 'deferred' for postponed tasks
  - Add custom status values as needed for project-specific workflows

- **Task File Format Reference**
  ```
  # Task ID: <id>
  # Title: <title>
  # Status: <status>
  # Dependencies: <comma-separated list of dependency IDs>
  # Priority: <priority>
  # Description: <brief description>
  # Details:
  <detailed implementation notes>
  
  # Test Strategy:
  <verification approach>
  ```

- **Command Reference: parse-prd**
  - Legacy Syntax: `node scripts/dev.js parse-prd --input=<prd-file.txt>`
  - CLI Syntax: `task-master parse-prd --input=<prd-file.txt>`
  - Description: Parses a PRD document and generates a tasks.json file with structured tasks
  - Parameters: 
    - `--input=<file>`: Path to the PRD text file (default: sample-prd.txt)
  - Example: `task-master parse-prd --input=requirements.txt`
  - Notes: Will overwrite existing tasks.json file. Use with caution.

- **Command Reference: update**
  - Legacy Syntax: `node scripts/dev.js update --from=<id> --prompt="<prompt>"`
  - CLI Syntax: `task-master update --from=<id> --prompt="<prompt>"`
  - Description: Updates tasks with ID >= specified ID based on the provided prompt
  - Parameters:
    - `--from=<id>`: Task ID from which to start updating (required)
    - `--prompt="<text>"`: Explanation of changes or new context (required)
  - Example: `task-master update --from=4 --prompt="Now we are using Express instead of Fastify."`
  - Notes: Only updates tasks not marked as 'done'. Completed tasks remain unchanged.

- **Command Reference: generate**
  - Legacy Syntax: `node scripts/dev.js generate`
  - CLI Syntax: `task-master generate`
  - Description: Generates individual task files in tasks/ directory based on tasks.json
  - Parameters: 
    - `--file=<path>, -f`: Use alternative tasks.json file (default: 'tasks/tasks.json')
    - `--output=<dir>, -o`: Output directory (default: 'tasks')
  - Example: `task-master generate`
  - Notes: Overwrites existing task files. Creates tasks/ directory if needed.

- **Command Reference: set-status**
  - Legacy Syntax: `node scripts/dev.js set-status --id=<id> --status=<status>`
  - CLI Syntax: `task-master set-status --id=<id> --status=<status>`
  - Description: Updates the status of a specific task in tasks.json
  - Parameters:
    - `--id=<id>`: ID of the task to update (required)
    - `--status=<status>`: New status value (required)
  - Example: `task-master set-status --id=3 --status=done`
  - Notes: Common values are 'done', 'pending', and 'deferred', but any string is accepted.

- **Command Reference: list**
  - Legacy Syntax: `node scripts/dev.js list`
  - CLI Syntax: `task-master list`
  - Description: Lists all tasks in tasks.json with IDs, titles, and status
  - Parameters: 
    - `--status=<status>, -s`: Filter by status
    - `--with-subtasks`: Show subtasks for each task
    - `--file=<path>, -f`: Use alternative tasks.json file (default: 'tasks/tasks.json')
  - Example: `task-master list`
  - Notes: Provides quick overview of project progress. Use at start of sessions.

- **Command Reference: expand**
  - Legacy Syntax: `node scripts/dev.js expand --id=<id> [--num=<number>] [--research] [--prompt="<context>"]`
  - CLI Syntax: `task-master expand --id=<id> [--num=<number>] [--research] [--prompt="<context>"]`
  - Description: Expands a task with subtasks for detailed implementation
  - Parameters:
    - `--id=<id>`: ID of task to expand (required unless using --all)
    - `--all`: Expand all pending tasks, prioritized by complexity
    - `--num=<number>`: Number of subtasks to generate (default: from complexity report)
    - `--research`: Use Perplexity AI for research-backed generation
    - `--prompt="<text>"`: Additional context for subtask generation
    - `--force`: Regenerate subtasks even for tasks that already have them
  - Example: `task-master expand --id=3 --num=5 --research --prompt="Focus on security aspects"`
  - Notes: Uses complexity report recommendations if available.

- **Command Reference: analyze-complexity**
  - Legacy Syntax: `node scripts/dev.js analyze-complexity [options]`
  - CLI Syntax: `task-master analyze-complexity [options]`
  - Description: Analyzes task complexity and generates expansion recommendations
  - Parameters:
    - `--output=<file>, -o`: Output file path (default: scripts/task-complexity-report.json)
    - `--model=<model>, -m`: Override LLM model to use
    - `--threshold=<number>, -t`: Minimum score for expansion recommendation (default: 5)
    - `--file=<path>, -f`: Use alternative tasks.json file
    - `--research, -r`: Use Perplexity AI for research-backed analysis
  - Example: `task-master analyze-complexity --research`
  - Notes: Report includes complexity scores, recommended subtasks, and tailored prompts.

- **Command Reference: clear-subtasks**
  - Legacy Syntax: `node scripts/dev.js clear-subtasks --id=<id>`
  - CLI Syntax: `task-master clear-subtasks --id=<id>`
  - Description: Removes subtasks from specified tasks to allow regeneration
  - Parameters:
    - `--id=<id>`: ID or comma-separated IDs of tasks to clear subtasks from
    - `--all`: Clear subtasks from all tasks
  - Examples:
    - `task-master clear-subtasks --id=3`
    - `task-master clear-subtasks --id=1,2,3`
    - `task-master clear-subtasks --all`
  - Notes: 
    - Task files are automatically regenerated after clearing subtasks
    - Can be combined with expand command to immediately generate new subtasks
    - Works with both parent tasks and individual subtasks

- **Task Structure Fields**
  - **id**: Unique identifier for the task (Example: `1`)
  - **title**: Brief, descriptive title (Example: `"Initialize Repo"`)
  - **description**: Concise summary of what the task involves (Example: `"Create a new repository, set up initial structure."`)
  - **status**: Current state of the task (Example: `"pending"`, `"done"`, `"deferred"`)
  - **dependencies**: IDs of prerequisite tasks (Example: `[1, 2]`)
    - Dependencies are displayed with status indicators (✅ for completed, ⏱️ for pending)
    - This helps quickly identify which prerequisite tasks are blocking work
  - **priority**: Importance level (Example: `"high"`, `"medium"`, `"low"`)
  - **details**: In-depth implementation instructions (Example: `"Use GitHub client ID/secret, handle callback, set session token."`)
  - **testStrategy**: Verification approach (Example: `"Deploy and call endpoint to confirm 'Hello World' response."`)
  - **subtasks**: List of smaller, more specific tasks (Example: `[{"id": 1, "title": "Configure OAuth", ...}]`)

- **Environment Variables Configuration**
  - **ANTHROPIC_API_KEY** (Required): Your Anthropic API key for Claude (Example: `ANTHROPIC_API_KEY=sk-ant-api03-...`)
  - **MODEL** (Default: `"claude-3-7-sonnet-20250219"`): Claude model to use (Example: `MODEL=claude-3-opus-20240229`)
  - **MAX_TOKENS** (Default: `"4000"`): Maximum tokens for responses (Example: `MAX_TOKENS=8000`)
  - **TEMPERATURE** (Default: `"0.7"`): Temperature for model responses (Example: `TEMPERATURE=0.5`)
  - **DEBUG** (Default: `"false"`): Enable debug logging (Example: `DEBUG=true`)
  - **LOG_LEVEL** (Default: `"info"`): Console output level (Example: `LOG_LEVEL=debug`)
  - **DEFAULT_SUBTASKS** (Default: `"3"`): Default subtask count (Example: `DEFAULT_SUBTASKS=5`)
  - **DEFAULT_PRIORITY** (Default: `"medium"`): Default priority (Example: `DEFAULT_PRIORITY=high`)
  - **PROJECT_NAME** (Default: `"MCP SaaS MVP"`): Project name in metadata (Example: `PROJECT_NAME=My Awesome Project`)
  - **PROJECT_VERSION** (Default: `"1.0.0"`): Version in metadata (Example: `PROJECT_VERSION=2.1.0`)
  - **PERPLEXITY_API_KEY**: For research-backed features (Example: `PERPLEXITY_API_KEY=pplx-...`)
  - **PERPLEXITY_MODEL** (Default: `"sonar-medium-online"`): Perplexity model (Example: `PERPLEXITY_MODEL=sonar-large-online`)

- **Determining the Next Task**
  - Run `task-master next` to show the next task to work on
  - The next command identifies tasks with all dependencies satisfied
  - Tasks are prioritized by priority level, dependency count, and ID
  - The command shows comprehensive task information including:
    - Basic task details and description
    - Implementation details
    - Subtasks (if they exist)
    - Contextual suggested actions
  - Recommended before starting any new development work
  - Respects your project's dependency structure
  - Ensures tasks are completed in the appropriate sequence
  - Provides ready-to-use commands for common task actions

- **Viewing Specific Task Details**
  - Run `task-master show <id>` or `task-master show --id=<id>` to view a specific task
  - Use dot notation for subtasks: `task-master show 1.2` (shows subtask 2 of task 1)
  - Displays comprehensive information similar to the next command, but for a specific task
  - For parent tasks, shows all subtasks and their current status
  - For subtasks, shows parent task information and relationship
  - Provides contextual suggested actions appropriate for the specific task
  - Useful for examining task details before implementation or checking status

- **Managing Task Dependencies**
  - Use `task-master add-dependency --id=<id> --depends-on=<id>` to add a dependency
  - Use `task-master remove-dependency --id=<id> --depends-on=<id>` to remove a dependency
  - The system prevents circular dependencies and duplicate dependency entries
  - Dependencies are checked for existence before being added or removed
  - Task files are automatically regenerated after dependency changes
  - Dependencies are visualized with status indicators in task listings and files

- **Command Reference: add-dependency**
  - Legacy Syntax: `node scripts/dev.js add-dependency --id=<id> --depends-on=<id>`
  - CLI Syntax: `task-master add-dependency --id=<id> --depends-on=<id>`
  - Description: Adds a dependency relationship between two tasks
  - Parameters:
    - `--id=<id>`: ID of task that will depend on another task (required)
    - `--depends-on=<id>`: ID of task that will become a dependency (required)
  - Example: `task-master add-dependency --id=22 --depends-on=21`
  - Notes: Prevents circular dependencies and duplicates; updates task files automatically

- **Command Reference: remove-dependency**
  - Legacy Syntax: `node scripts/dev.js remove-dependency --id=<id> --depends-on=<id>`
  - CLI Syntax: `task-master remove-dependency --id=<id> --depends-on=<id>`
  - Description: Removes a dependency relationship between two tasks
  - Parameters:
    - `--id=<id>`: ID of task to remove dependency from (required)
    - `--depends-on=<id>`: ID of task to remove as a dependency (required)
  - Example: `task-master remove-dependency --id=22 --depends-on=21`
  - Notes: Checks if dependency actually exists; updates task files automatically

- **Command Reference: validate-dependencies**
  - Legacy Syntax: `node scripts/dev.js validate-dependencies [options]`
  - CLI Syntax: `task-master validate-dependencies [options]`
  - Description: Checks for and identifies invalid dependencies in tasks.json and task files
  - Parameters:
    - `--file=<path>, -f`: Use alternative tasks.json file (default: 'tasks/tasks.json')
  - Example: `task-master validate-dependencies`
  - Notes: 
    - Reports all non-existent dependencies and self-dependencies without modifying files
    - Provides detailed statistics on task dependency state
    - Use before fix-dependencies to audit your task structure

- **Command Reference: fix-dependencies**
  - Legacy Syntax: `node scripts/dev.js fix-dependencies [options]`
  - CLI Syntax: `task-master fix-dependencies [options]`
  - Description: Finds and fixes all invalid dependencies in tasks.json and task files
  - Parameters:
    - `--file=<path>, -f`: Use alternative tasks.json file (default: 'tasks/tasks.json')
  - Example: `task-master fix-dependencies`
  - Notes: 
    - Removes references to non-existent tasks and subtasks
    - Eliminates self-dependencies (tasks depending on themselves)
    - Regenerates task files with corrected dependencies
    - Provides detailed report of all fixes made

- **Command Reference: complexity-report**
  - Legacy Syntax: `node scripts/dev.js complexity-report [options]`
  - CLI Syntax: `task-master complexity-report [options]`
  - Description: Displays the task complexity analysis report in a formatted, easy-to-read way
  - Parameters:
    - `--file=<path>, -f`: Path to the complexity report file (default: 'scripts/task-complexity-report.json')
  - Example: `task-master complexity-report`
  - Notes: 
    - Shows tasks organized by complexity score with recommended actions
    - Provides complexity distribution statistics
    - Displays ready-to-use expansion commands for complex tasks
    - If no report exists, offers to generate one interactively

- **Command Reference: add-task**
  - CLI Syntax: `task-master add-task [options]`
  - Description: Add a new task to tasks.json using AI
  - Parameters:
    - `--file=<path>, -f`: Path to the tasks file (default: 'tasks/tasks.json')
    - `--prompt=<text>, -p`: Description of the task to add (required)
    - `--dependencies=<ids>, -d`: Comma-separated list of task IDs this task depends on
    - `--priority=<priority>`: Task priority (high, medium, low) (default: 'medium')
  - Example: `task-master add-task --prompt="Create user authentication using Auth0"`
  - Notes: Uses AI to convert description into structured task with appropriate details

- **Command Reference: init**
  - CLI Syntax: `task-master init`
  - Description: Initialize a new project with Task Master structure
  - Parameters: None
  - Example: `task-master init`
  - Notes: 
    - Creates initial project structure with required files
    - Prompts for project settings if not provided
    - Merges with existing files when appropriate
    - Can be used to bootstrap a new Task Master project quickly

- **Code Analysis & Refactoring Techniques**
  - **Top-Level Function Search**
    - Use grep pattern matching to find all exported functions across the codebase
    - Command: `grep -E "export (function|const) \w+|function \w+\(|const \w+ = \(|module\.exports" --include="*.js" -r ./`
    - Benefits:
      - Quickly identify all public API functions without reading implementation details
      - Compare functions between files during refactoring (e.g., monolithic to modular structure)
      - Verify all expected functions exist in refactored modules
      - Identify duplicate functionality or naming conflicts
    - Usage examples:
      - When migrating from `scripts/dev.js` to modular structure: `grep -E "function \w+\(" scripts/dev.js`
      - Check function exports in a directory: `grep -E "export (function|const)" scripts/modules/`
      - Find potential naming conflicts: `grep -E "function (get|set|create|update)\w+\(" -r ./`
    - Variations:
      - Add `-n` flag to include line numbers
      - Add `--include="*.ts"` to filter by file extension
      - Use with `| sort` to alphabetize results
    - Integration with refactoring workflow:
      - Start by mapping all functions in the source file
      - Create target module files based on function grouping
      - Verify all functions were properly migrated
      - Check for any unintentional duplications or omissions

---
WINDSURF_RULES
---
description: Guidelines for creating and maintaining Windsurf rules to ensure consistency and effectiveness.
globs: .windsurfrules
filesToApplyRule: .windsurfrules
alwaysApply: true
---
The below describes how you should be structuring new rule sections in this document.
- **Required Rule Structure:**
  ```markdown
  ---
  description: Clear, one-line description of what the rule enforces
  globs: path/to/files/*.ext, other/path/**/*
  alwaysApply: boolean
  ---

  - **Main Points in Bold**
    - Sub-points with details
    - Examples and explanations
  ```

- **Section References:**
  - Use `ALL_CAPS_SECTION` to reference files
  - Example: `WINDSURF_RULES`

- **Code Examples:**
  - Use language-specific code blocks
  ```typescript
  // ✅ DO: Show good examples
  const goodExample = true;
  
  // ❌ DON'T: Show anti-patterns
  const badExample = false;
  ```

- **Rule Content Guidelines:**
  - Start with high-level overview
  - Include specific, actionable requirements
  - Show examples of correct implementation
  - Reference existing code when possible
  - Keep rules DRY by referencing other rules

- **Rule Maintenance:**
  - Update rules when new patterns emerge
  - Add examples from actual codebase
  - Remove outdated patterns
  - Cross-reference related rules

- **Best Practices:**
  - Use bullet points for clarity
  - Keep descriptions concise
  - Include both DO and DON'T examples
  - Reference actual code over theoretical examples
  - Use consistent formatting across rules 

---
SELF_IMPROVE
---
description: Guidelines for continuously improving this rules document based on emerging code patterns and best practices.
globs: **/*
filesToApplyRule: **/*
alwaysApply: true
---

- **Rule Improvement Triggers:**
  - New code patterns not covered by existing rules
  - Repeated similar implementations across files
  - Common error patterns that could be prevented
  - New libraries or tools being used consistently
  - Emerging best practices in the codebase

- **Analysis Process:**
  - Compare new code with existing rules
  - Identify patterns that should be standardized
  - Look for references to external documentation
  - Check for consistent error handling patterns
  - Monitor test patterns and coverage

- **Rule Updates:**
  - **Add New Rules When:**
    - A new technology/pattern is used in 3+ files
    - Common bugs could be prevented by a rule
    - Code reviews repeatedly mention the same feedback
    - New security or performance patterns emerge

  - **Modify Existing Rules When:**
    - Better examples exist in the codebase
    - Additional edge cases are discovered
    - Related rules have been updated
    - Implementation details have changed

- **Example Pattern Recognition:**
  ```typescript
  // If you see repeated patterns like:
  const data = await prisma.user.findMany({
    select: { id: true, email: true },
    where: { status: 'ACTIVE' }
  });
  
  // Consider adding a PRISMA section in the .windsurfrules:
  // - Standard select fields
  // - Common where conditions
  // - Performance optimization patterns
  ```

- **Rule Quality Checks:**
  - Rules should be actionable and specific
  - Examples should come from actual code
  - References should be up to date
  - Patterns should be consistently enforced

- **Continuous Improvement:**
  - Monitor code review comments
  - Track common development questions
  - Update rules after major refactors
  - Add links to relevant documentation
  - Cross-reference related rules

- **Rule Deprecation:**
  - Mark outdated patterns as deprecated
  - Remove rules that no longer apply
  - Update references to deprecated rules
  - Document migration paths for old patterns

- **Documentation Updates:**
  - Keep examples synchronized with code
  - Update references to external docs
  - Maintain links between related rules
  - Document breaking changes

Follow WINDSURF_RULES for proper rule formatting and structure of windsurf rule sections.

# Added by Task Master - Development Workflow Rules

Below you will find a variety of important rules spanning:
- the dev_workflow
- the .windsurfrules document self-improvement workflow
- the template to follow when modifying or adding new sections/rules to this document.

---
DEV_WORKFLOW
---
description: Guide for using meta-development script (scripts/dev.js) to manage task-driven development workflows
globs: **/*
filesToApplyRule: **/*
alwaysApply: true
---

- **Global CLI Commands**
  - Task Master now provides a global CLI through the `task-master` command
  - All functionality from `scripts/dev.js` is available through this interface
  - Install globally with `npm install -g claude-task-master` or use locally via `npx`
  - Use `task-master <command>` instead of `node scripts/dev.js <command>`
  - Examples:
    - `task-master list` instead of `node scripts/dev.js list`
    - `task-master next` instead of `node scripts/dev.js next`
    - `task-master expand --id=3` instead of `node scripts/dev.js expand --id=3`
  - All commands accept the same options as their script equivalents
  - The CLI provides additional commands like `task-master init` for project setup

- **Development Workflow Process**
  - Start new projects by running `task-master init` or `node scripts/dev.js parse-prd --input=<prd-file.txt>` to generate initial tasks.json
  - Begin coding sessions with `task-master list` to see current tasks, status, and IDs
  - Analyze task complexity with `task-master analyze-complexity --research` before breaking down tasks
  - Select tasks based on dependencies (all marked 'done'), priority level, and ID order
  - Clarify tasks by checking task files in tasks/ directory or asking for user input
  - View specific task details using `task-master show <id>` to understand implementation requirements
  - Break down complex tasks using `task-master expand --id=<id>` with appropriate flags
  - Clear existing subtasks if needed using `task-master clear-subtasks --id=<id>` before regenerating
  - Implement code following task details, dependencies, and project standards
  - Verify tasks according to test strategies before marking as complete
  - Mark completed tasks with `task-master set-status --id=<id> --status=done`
  - Update dependent tasks when implementation differs from original plan
  - Generate task files with `task-master generate` after updating tasks.json
  - Maintain valid dependency structure with `task-master fix-dependencies` when needed
  - Respect dependency chains and task priorities when selecting work
  - Report progress regularly using the list command

- **Task Complexity Analysis**
  - Run `node scripts/dev.js analyze-complexity --research` for comprehensive analysis
  - Review complexity report in scripts/task-complexity-report.json
  - Or use `node scripts/dev.js complexity-report` for a formatted, readable version of the report
  - Focus on tasks with highest complexity scores (8-10) for detailed breakdown
  - Use analysis results to determine appropriate subtask allocation
  - Note that reports are automatically used by the expand command

- **Task Breakdown Process**
  - For tasks with complexity analysis, use `node scripts/dev.js expand --id=<id>`
  - Otherwise use `node scripts/dev.js expand --id=<id> --subtasks=<number>`
  - Add `--research` flag to leverage Perplexity AI for research-backed expansion
  - Use `--prompt="<context>"` to provide additional context when needed
  - Review and adjust generated subtasks as necessary
  - Use `--all` flag to expand multiple pending tasks at once
  - If subtasks need regeneration, clear them first with `clear-subtasks` command

- **Implementation Drift Handling**
  - When implementation differs significantly from planned approach
  - When future tasks need modification due to current implementation choices
  - When new dependencies or requirements emerge
  - Call `node scripts/dev.js update --from=<futureTaskId> --prompt="<explanation>"` to update tasks.json

- **Task Status Management**
  - Use 'pending' for tasks ready to be worked on
  - Use 'done' for completed and verified tasks
  - Use 'deferred' for postponed tasks
  - Add custom status values as needed for project-specific workflows

- **Task File Format Reference**
  ```
  # Task ID: <id>
  # Title: <title>
  # Status: <status>
  # Dependencies: <comma-separated list of dependency IDs>
  # Priority: <priority>
  # Description: <brief description>
  # Details:
  <detailed implementation notes>
  
  # Test Strategy:
  <verification approach>
  ```

- **Command Reference: parse-prd**
  - Legacy Syntax: `node scripts/dev.js parse-prd --input=<prd-file.txt>`
  - CLI Syntax: `task-master parse-prd --input=<prd-file.txt>`
  - Description: Parses a PRD document and generates a tasks.json file with structured tasks
  - Parameters: 
    - `--input=<file>`: Path to the PRD text file (default: sample-prd.txt)
  - Example: `task-master parse-prd --input=requirements.txt`
  - Notes: Will overwrite existing tasks.json file. Use with caution.

- **Command Reference: update**
  - Legacy Syntax: `node scripts/dev.js update --from=<id> --prompt="<prompt>"`
  - CLI Syntax: `task-master update --from=<id> --prompt="<prompt>"`
  - Description: Updates tasks with ID >= specified ID based on the provided prompt
  - Parameters:
    - `--from=<id>`: Task ID from which to start updating (required)
    - `--prompt="<text>"`: Explanation of changes or new context (required)
  - Example: `task-master update --from=4 --prompt="Now we are using Express instead of Fastify."`
  - Notes: Only updates tasks not marked as 'done'. Completed tasks remain unchanged.

- **Command Reference: generate**
  - Legacy Syntax: `node scripts/dev.js generate`
  - CLI Syntax: `task-master generate`
  - Description: Generates individual task files in tasks/ directory based on tasks.json
  - Parameters: 
    - `--file=<path>, -f`: Use alternative tasks.json file (default: 'tasks/tasks.json')
    - `--output=<dir>, -o`: Output directory (default: 'tasks')
  - Example: `task-master generate`
  - Notes: Overwrites existing task files. Creates tasks/ directory if needed.

- **Command Reference: set-status**
  - Legacy Syntax: `node scripts/dev.js set-status --id=<id> --status=<status>`
  - CLI Syntax: `task-master set-status --id=<id> --status=<status>`
  - Description: Updates the status of a specific task in tasks.json
  - Parameters:
    - `--id=<id>`: ID of the task to update (required)
    - `--status=<status>`: New status value (required)
  - Example: `task-master set-status --id=3 --status=done`
  - Notes: Common values are 'done', 'pending', and 'deferred', but any string is accepted.

- **Command Reference: list**
  - Legacy Syntax: `node scripts/dev.js list`
  - CLI Syntax: `task-master list`
  - Description: Lists all tasks in tasks.json with IDs, titles, and status
  - Parameters: 
    - `--status=<status>, -s`: Filter by status
    - `--with-subtasks`: Show subtasks for each task
    - `--file=<path>, -f`: Use alternative tasks.json file (default: 'tasks/tasks.json')
  - Example: `task-master list`
  - Notes: Provides quick overview of project progress. Use at start of sessions.

- **Command Reference: expand**
  - Legacy Syntax: `node scripts/dev.js expand --id=<id> [--num=<number>] [--research] [--prompt="<context>"]`
  - CLI Syntax: `task-master expand --id=<id> [--num=<number>] [--research] [--prompt="<context>"]`
  - Description: Expands a task with subtasks for detailed implementation
  - Parameters:
    - `--id=<id>`: ID of task to expand (required unless using --all)
    - `--all`: Expand all pending tasks, prioritized by complexity
    - `--num=<number>`: Number of subtasks to generate (default: from complexity report)
    - `--research`: Use Perplexity AI for research-backed generation
    - `--prompt="<text>"`: Additional context for subtask generation
    - `--force`: Regenerate subtasks even for tasks that already have them
  - Example: `task-master expand --id=3 --num=5 --research --prompt="Focus on security aspects"`
  - Notes: Uses complexity report recommendations if available.

- **Command Reference: analyze-complexity**
  - Legacy Syntax: `node scripts/dev.js analyze-complexity [options]`
  - CLI Syntax: `task-master analyze-complexity [options]`
  - Description: Analyzes task complexity and generates expansion recommendations
  - Parameters:
    - `--output=<file>, -o`: Output file path (default: scripts/task-complexity-report.json)
    - `--model=<model>, -m`: Override LLM model to use
    - `--threshold=<number>, -t`: Minimum score for expansion recommendation (default: 5)
    - `--file=<path>, -f`: Use alternative tasks.json file
    - `--research, -r`: Use Perplexity AI for research-backed analysis
  - Example: `task-master analyze-complexity --research`
  - Notes: Report includes complexity scores, recommended subtasks, and tailored prompts.

- **Command Reference: clear-subtasks**
  - Legacy Syntax: `node scripts/dev.js clear-subtasks --id=<id>`
  - CLI Syntax: `task-master clear-subtasks --id=<id>`
  - Description: Removes subtasks from specified tasks to allow regeneration
  - Parameters:
    - `--id=<id>`: ID or comma-separated IDs of tasks to clear subtasks from
    - `--all`: Clear subtasks from all tasks
  - Examples:
    - `task-master clear-subtasks --id=3`
    - `task-master clear-subtasks --id=1,2,3`
    - `task-master clear-subtasks --all`
  - Notes: 
    - Task files are automatically regenerated after clearing subtasks
    - Can be combined with expand command to immediately generate new subtasks
    - Works with both parent tasks and individual subtasks

- **Task Structure Fields**
  - **id**: Unique identifier for the task (Example: `1`)
  - **title**: Brief, descriptive title (Example: `"Initialize Repo"`)
  - **description**: Concise summary of what the task involves (Example: `"Create a new repository, set up initial structure."`)
  - **status**: Current state of the task (Example: `"pending"`, `"done"`, `"deferred"`)
  - **dependencies**: IDs of prerequisite tasks (Example: `[1, 2]`)
    - Dependencies are displayed with status indicators (✅ for completed, ⏱️ for pending)
    - This helps quickly identify which prerequisite tasks are blocking work
  - **priority**: Importance level (Example: `"high"`, `"medium"`, `"low"`)
  - **details**: In-depth implementation instructions (Example: `"Use GitHub client ID/secret, handle callback, set session token."`)
  - **testStrategy**: Verification approach (Example: `"Deploy and call endpoint to confirm 'Hello World' response."`)
  - **subtasks**: List of smaller, more specific tasks (Example: `[{"id": 1, "title": "Configure OAuth", ...}]`)

- **Environment Variables Configuration**
  - **ANTHROPIC_API_KEY** (Required): Your Anthropic API key for Claude (Example: `ANTHROPIC_API_KEY=sk-ant-api03-...`)
  - **MODEL** (Default: `"claude-3-7-sonnet-20250219"`): Claude model to use (Example: `MODEL=claude-3-opus-20240229`)
  - **MAX_TOKENS** (Default: `"4000"`): Maximum tokens for responses (Example: `MAX_TOKENS=8000`)
  - **TEMPERATURE** (Default: `"0.7"`): Temperature for model responses (Example: `TEMPERATURE=0.5`)
  - **DEBUG** (Default: `"false"`): Enable debug logging (Example: `DEBUG=true`)
  - **LOG_LEVEL** (Default: `"info"`): Console output level (Example: `LOG_LEVEL=debug`)
  - **DEFAULT_SUBTASKS** (Default: `"3"`): Default subtask count (Example: `DEFAULT_SUBTASKS=5`)
  - **DEFAULT_PRIORITY** (Default: `"medium"`): Default priority (Example: `DEFAULT_PRIORITY=high`)
  - **PROJECT_NAME** (Default: `"MCP SaaS MVP"`): Project name in metadata (Example: `PROJECT_NAME=My Awesome Project`)
  - **PROJECT_VERSION** (Default: `"1.0.0"`): Version in metadata (Example: `PROJECT_VERSION=2.1.0`)
  - **PERPLEXITY_API_KEY**: For research-backed features (Example: `PERPLEXITY_API_KEY=pplx-...`)
  - **PERPLEXITY_MODEL** (Default: `"sonar-medium-online"`): Perplexity model (Example: `PERPLEXITY_MODEL=sonar-large-online`)

- **Determining the Next Task**
  - Run `task-master next` to show the next task to work on
  - The next command identifies tasks with all dependencies satisfied
  - Tasks are prioritized by priority level, dependency count, and ID
  - The command shows comprehensive task information including:
    - Basic task details and description
    - Implementation details
    - Subtasks (if they exist)
    - Contextual suggested actions
  - Recommended before starting any new development work
  - Respects your project's dependency structure
  - Ensures tasks are completed in the appropriate sequence
  - Provides ready-to-use commands for common task actions

- **Viewing Specific Task Details**
  - Run `task-master show <id>` or `task-master show --id=<id>` to view a specific task
  - Use dot notation for subtasks: `task-master show 1.2` (shows subtask 2 of task 1)
  - Displays comprehensive information similar to the next command, but for a specific task
  - For parent tasks, shows all subtasks and their current status
  - For subtasks, shows parent task information and relationship
  - Provides contextual suggested actions appropriate for the specific task
  - Useful for examining task details before implementation or checking status

- **Managing Task Dependencies**
  - Use `task-master add-dependency --id=<id> --depends-on=<id>` to add a dependency
  - Use `task-master remove-dependency --id=<id> --depends-on=<id>` to remove a dependency
  - The system prevents circular dependencies and duplicate dependency entries
  - Dependencies are checked for existence before being added or removed
  - Task files are automatically regenerated after dependency changes
  - Dependencies are visualized with status indicators in task listings and files

- **Command Reference: add-dependency**
  - Legacy Syntax: `node scripts/dev.js add-dependency --id=<id> --depends-on=<id>`
  - CLI Syntax: `task-master add-dependency --id=<id> --depends-on=<id>`
  - Description: Adds a dependency relationship between two tasks
  - Parameters:
    - `--id=<id>`: ID of task that will depend on another task (required)
    - `--depends-on=<id>`: ID of task that will become a dependency (required)
  - Example: `task-master add-dependency --id=22 --depends-on=21`
  - Notes: Prevents circular dependencies and duplicates; updates task files automatically

- **Command Reference: remove-dependency**
  - Legacy Syntax: `node scripts/dev.js remove-dependency --id=<id> --depends-on=<id>`
  - CLI Syntax: `task-master remove-dependency --id=<id> --depends-on=<id>`
  - Description: Removes a dependency relationship between two tasks
  - Parameters:
    - `--id=<id>`: ID of task to remove dependency from (required)
    - `--depends-on=<id>`: ID of task to remove as a dependency (required)
  - Example: `task-master remove-dependency --id=22 --depends-on=21`
  - Notes: Checks if dependency actually exists; updates task files automatically

- **Command Reference: validate-dependencies**
  - Legacy Syntax: `node scripts/dev.js validate-dependencies [options]`
  - CLI Syntax: `task-master validate-dependencies [options]`
  - Description: Checks for and identifies invalid dependencies in tasks.json and task files
  - Parameters:
    - `--file=<path>, -f`: Use alternative tasks.json file (default: 'tasks/tasks.json')
  - Example: `task-master validate-dependencies`
  - Notes: 
    - Reports all non-existent dependencies and self-dependencies without modifying files
    - Provides detailed statistics on task dependency state
    - Use before fix-dependencies to audit your task structure

- **Command Reference: fix-dependencies**
  - Legacy Syntax: `node scripts/dev.js fix-dependencies [options]`
  - CLI Syntax: `task-master fix-dependencies [options]`
  - Description: Finds and fixes all invalid dependencies in tasks.json and task files
  - Parameters:
    - `--file=<path>, -f`: Use alternative tasks.json file (default: 'tasks/tasks.json')
  - Example: `task-master fix-dependencies`
  - Notes: 
    - Removes references to non-existent tasks and subtasks
    - Eliminates self-dependencies (tasks depending on themselves)
    - Regenerates task files with corrected dependencies
    - Provides detailed report of all fixes made

- **Command Reference: complexity-report**
  - Legacy Syntax: `node scripts/dev.js complexity-report [options]`
  - CLI Syntax: `task-master complexity-report [options]`
  - Description: Displays the task complexity analysis report in a formatted, easy-to-read way
  - Parameters:
    - `--file=<path>, -f`: Path to the complexity report file (default: 'scripts/task-complexity-report.json')
  - Example: `task-master complexity-report`
  - Notes: 
    - Shows tasks organized by complexity score with recommended actions
    - Provides complexity distribution statistics
    - Displays ready-to-use expansion commands for complex tasks
    - If no report exists, offers to generate one interactively

- **Command Reference: add-task**
  - CLI Syntax: `task-master add-task [options]`
  - Description: Add a new task to tasks.json using AI
  - Parameters:
    - `--file=<path>, -f`: Path to the tasks file (default: 'tasks/tasks.json')
    - `--prompt=<text>, -p`: Description of the task to add (required)
    - `--dependencies=<ids>, -d`: Comma-separated list of task IDs this task depends on
    - `--priority=<priority>`: Task priority (high, medium, low) (default: 'medium')
  - Example: `task-master add-task --prompt="Create user authentication using Auth0"`
  - Notes: Uses AI to convert description into structured task with appropriate details

- **Command Reference: init**
  - CLI Syntax: `task-master init`
  - Description: Initialize a new project with Task Master structure
  - Parameters: None
  - Example: `task-master init`
  - Notes: 
    - Creates initial project structure with required files
    - Prompts for project settings if not provided
    - Merges with existing files when appropriate
    - Can be used to bootstrap a new Task Master project quickly

- **Code Analysis & Refactoring Techniques**
  - **Top-Level Function Search**
    - Use grep pattern matching to find all exported functions across the codebase
    - Command: `grep -E "export (function|const) \w+|function \w+\(|const \w+ = \(|module\.exports" --include="*.js" -r ./`
    - Benefits:
      - Quickly identify all public API functions without reading implementation details
      - Compare functions between files during refactoring (e.g., monolithic to modular structure)
      - Verify all expected functions exist in refactored modules
      - Identify duplicate functionality or naming conflicts
    - Usage examples:
      - When migrating from `scripts/dev.js` to modular structure: `grep -E "function \w+\(" scripts/dev.js`
      - Check function exports in a directory: `grep -E "export (function|const)" scripts/modules/`
      - Find potential naming conflicts: `grep -E "function (get|set|create|update)\w+\(" -r ./`
    - Variations:
      - Add `-n` flag to include line numbers
      - Add `--include="*.ts"` to filter by file extension
      - Use with `| sort` to alphabetize results
    - Integration with refactoring workflow:
      - Start by mapping all functions in the source file
      - Create target module files based on function grouping
      - Verify all functions were properly migrated
      - Check for any unintentional duplications or omissions

---
WINDSURF_RULES
---
description: Guidelines for creating and maintaining Windsurf rules to ensure consistency and effectiveness.
globs: .windsurfrules
filesToApplyRule: .windsurfrules
alwaysApply: true
---
The below describes how you should be structuring new rule sections in this document.
- **Required Rule Structure:**
  ```markdown
  ---
  description: Clear, one-line description of what the rule enforces
  globs: path/to/files/*.ext, other/path/**/*
  alwaysApply: boolean
  ---

  - **Main Points in Bold**
    - Sub-points with details
    - Examples and explanations
  ```

- **Section References:**
  - Use `ALL_CAPS_SECTION` to reference files
  - Example: `WINDSURF_RULES`

- **Code Examples:**
  - Use language-specific code blocks
  ```typescript
  // ✅ DO: Show good examples
  const goodExample = true;
  
  // ❌ DON'T: Show anti-patterns
  const badExample = false;
  ```

- **Rule Content Guidelines:**
  - Start with high-level overview
  - Include specific, actionable requirements
  - Show examples of correct implementation
  - Reference existing code when possible
  - Keep rules DRY by referencing other rules

- **Rule Maintenance:**
  - Update rules when new patterns emerge
  - Add examples from actual codebase
  - Remove outdated patterns
  - Cross-reference related rules

- **Best Practices:**
  - Use bullet points for clarity
  - Keep descriptions concise
  - Include both DO and DON'T examples
  - Reference actual code over theoretical examples
  - Use consistent formatting across rules 

---
SELF_IMPROVE
---
description: Guidelines for continuously improving this rules document based on emerging code patterns and best practices.
globs: **/*
filesToApplyRule: **/*
alwaysApply: true
---

- **Rule Improvement Triggers:**
  - New code patterns not covered by existing rules
  - Repeated similar implementations across files
  - Common error patterns that could be prevented
  - New libraries or tools being used consistently
  - Emerging best practices in the codebase

- **Analysis Process:**
  - Compare new code with existing rules
  - Identify patterns that should be standardized
  - Look for references to external documentation
  - Check for consistent error handling patterns
  - Monitor test patterns and coverage

- **Rule Updates:**
  - **Add New Rules When:**
    - A new technology/pattern is used in 3+ files
    - Common bugs could be prevented by a rule
    - Code reviews repeatedly mention the same feedback
    - New security or performance patterns emerge

  - **Modify Existing Rules When:**
    - Better examples exist in the codebase
    - Additional edge cases are discovered
    - Related rules have been updated
    - Implementation details have changed

- **Example Pattern Recognition:**
  ```typescript
  // If you see repeated patterns like:
  const data = await prisma.user.findMany({
    select: { id: true, email: true },
    where: { status: 'ACTIVE' }
  });
  
  // Consider adding a PRISMA section in the .windsurfrules:
  // - Standard select fields
  // - Common where conditions
  // - Performance optimization patterns
  ```

- **Rule Quality Checks:**
  - Rules should be actionable and specific
  - Examples should come from actual code
  - References should be up to date
  - Patterns should be consistently enforced

- **Continuous Improvement:**
  - Monitor code review comments
  - Track common development questions
  - Update rules after major refactors
  - Add links to relevant documentation
  - Cross-reference related rules

- **Rule Deprecation:**
  - Mark outdated patterns as deprecated
  - Remove rules that no longer apply
  - Update references to deprecated rules
  - Document migration paths for old patterns

- **Documentation Updates:**
  - Keep examples synchronized with code
  - Update references to external docs
  - Maintain links between related rules
  - Document breaking changes

Follow WINDSURF_RULES for proper rule formatting and structure of windsurf rule sections.

# Added by Task Master - Development Workflow Rules

Below you will find a variety of important rules spanning:
- the dev_workflow
- the .windsurfrules document self-improvement workflow
- the template to follow when modifying or adding new sections/rules to this document.

---
DEV_WORKFLOW
---
description: Guide for using meta-development script (scripts/dev.js) to manage task-driven development workflows
globs: **/*
filesToApplyRule: **/*
alwaysApply: true
---

- **Global CLI Commands**
  - Task Master now provides a global CLI through the `task-master` command
  - All functionality from `scripts/dev.js` is available through this interface
  - Install globally with `npm install -g claude-task-master` or use locally via `npx`
  - Use `task-master <command>` instead of `node scripts/dev.js <command>`
  - Examples:
    - `task-master list` instead of `node scripts/dev.js list`
    - `task-master next` instead of `node scripts/dev.js next`
    - `task-master expand --id=3` instead of `node scripts/dev.js expand --id=3`
  - All commands accept the same options as their script equivalents
  - The CLI provides additional commands like `task-master init` for project setup

- **Development Workflow Process**
  - Start new projects by running `task-master init` or `node scripts/dev.js parse-prd --input=<prd-file.txt>` to generate initial tasks.json
  - Begin coding sessions with `task-master list` to see current tasks, status, and IDs
  - Analyze task complexity with `task-master analyze-complexity --research` before breaking down tasks
  - Select tasks based on dependencies (all marked 'done'), priority level, and ID order
  - Clarify tasks by checking task files in tasks/ directory or asking for user input
  - View specific task details using `task-master show <id>` to understand implementation requirements
  - Break down complex tasks using `task-master expand --id=<id>` with appropriate flags
  - Clear existing subtasks if needed using `task-master clear-subtasks --id=<id>` before regenerating
  - Implement code following task details, dependencies, and project standards
  - Verify tasks according to test strategies before marking as complete
  - Mark completed tasks with `task-master set-status --id=<id> --status=done`
  - Update dependent tasks when implementation differs from original plan
  - Generate task files with `task-master generate` after updating tasks.json
  - Maintain valid dependency structure with `task-master fix-dependencies` when needed
  - Respect dependency chains and task priorities when selecting work
  - Report progress regularly using the list command

- **Task Complexity Analysis**
  - Run `node scripts/dev.js analyze-complexity --research` for comprehensive analysis
  - Review complexity report in scripts/task-complexity-report.json
  - Or use `node scripts/dev.js complexity-report` for a formatted, readable version of the report
  - Focus on tasks with highest complexity scores (8-10) for detailed breakdown
  - Use analysis results to determine appropriate subtask allocation
  - Note that reports are automatically used by the expand command

- **Task Breakdown Process**
  - For tasks with complexity analysis, use `node scripts/dev.js expand --id=<id>`
  - Otherwise use `node scripts/dev.js expand --id=<id> --subtasks=<number>`
  - Add `--research` flag to leverage Perplexity AI for research-backed expansion
  - Use `--prompt="<context>"` to provide additional context when needed
  - Review and adjust generated subtasks as necessary
  - Use `--all` flag to expand multiple pending tasks at once
  - If subtasks need regeneration, clear them first with `clear-subtasks` command

- **Implementation Drift Handling**
  - When implementation differs significantly from planned approach
  - When future tasks need modification due to current implementation choices
  - When new dependencies or requirements emerge
  - Call `node scripts/dev.js update --from=<futureTaskId> --prompt="<explanation>"` to update tasks.json

- **Task Status Management**
  - Use 'pending' for tasks ready to be worked on
  - Use 'done' for completed and verified tasks
  - Use 'deferred' for postponed tasks
  - Add custom status values as needed for project-specific workflows

- **Task File Format Reference**
  ```
  # Task ID: <id>
  # Title: <title>
  # Status: <status>
  # Dependencies: <comma-separated list of dependency IDs>
  # Priority: <priority>
  # Description: <brief description>
  # Details:
  <detailed implementation notes>
  
  # Test Strategy:
  <verification approach>
  ```

- **Command Reference: parse-prd**
  - Legacy Syntax: `node scripts/dev.js parse-prd --input=<prd-file.txt>`
  - CLI Syntax: `task-master parse-prd --input=<prd-file.txt>`
  - Description: Parses a PRD document and generates a tasks.json file with structured tasks
  - Parameters: 
    - `--input=<file>`: Path to the PRD text file (default: sample-prd.txt)
  - Example: `task-master parse-prd --input=requirements.txt`
  - Notes: Will overwrite existing tasks.json file. Use with caution.

- **Command Reference: update**
  - Legacy Syntax: `node scripts/dev.js update --from=<id> --prompt="<prompt>"`
  - CLI Syntax: `task-master update --from=<id> --prompt="<prompt>"`
  - Description: Updates tasks with ID >= specified ID based on the provided prompt
  - Parameters:
    - `--from=<id>`: Task ID from which to start updating (required)
    - `--prompt="<text>"`: Explanation of changes or new context (required)
  - Example: `task-master update --from=4 --prompt="Now we are using Express instead of Fastify."`
  - Notes: Only updates tasks not marked as 'done'. Completed tasks remain unchanged.

- **Command Reference: generate**
  - Legacy Syntax: `node scripts/dev.js generate`
  - CLI Syntax: `task-master generate`
  - Description: Generates individual task files in tasks/ directory based on tasks.json
  - Parameters: 
    - `--file=<path>, -f`: Use alternative tasks.json file (default: 'tasks/tasks.json')
    - `--output=<dir>, -o`: Output directory (default: 'tasks')
  - Example: `task-master generate`
  - Notes: Overwrites existing task files. Creates tasks/ directory if needed.

- **Command Reference: set-status**
  - Legacy Syntax: `node scripts/dev.js set-status --id=<id> --status=<status>`
  - CLI Syntax: `task-master set-status --id=<id> --status=<status>`
  - Description: Updates the status of a specific task in tasks.json
  - Parameters:
    - `--id=<id>`: ID of the task to update (required)
    - `--status=<status>`: New status value (required)
  - Example: `task-master set-status --id=3 --status=done`
  - Notes: Common values are 'done', 'pending', and 'deferred', but any string is accepted.

- **Command Reference: list**
  - Legacy Syntax: `node scripts/dev.js list`
  - CLI Syntax: `task-master list`
  - Description: Lists all tasks in tasks.json with IDs, titles, and status
  - Parameters: 
    - `--status=<status>, -s`: Filter by status
    - `--with-subtasks`: Show subtasks for each task
    - `--file=<path>, -f`: Use alternative tasks.json file (default: 'tasks/tasks.json')
  - Example: `task-master list`
  - Notes: Provides quick overview of project progress. Use at start of sessions.

- **Command Reference: expand**
  - Legacy Syntax: `node scripts/dev.js expand --id=<id> [--num=<number>] [--research] [--prompt="<context>"]`
  - CLI Syntax: `task-master expand --id=<id> [--num=<number>] [--research] [--prompt="<context>"]`
  - Description: Expands a task with subtasks for detailed implementation
  - Parameters:
    - `--id=<id>`: ID of task to expand (required unless using --all)
    - `--all`: Expand all pending tasks, prioritized by complexity
    - `--num=<number>`: Number of subtasks to generate (default: from complexity report)
    - `--research`: Use Perplexity AI for research-backed generation
    - `--prompt="<text>"`: Additional context for subtask generation
    - `--force`: Regenerate subtasks even for tasks that already have them
  - Example: `task-master expand --id=3 --num=5 --research --prompt="Focus on security aspects"`
  - Notes: Uses complexity report recommendations if available.

- **Command Reference: analyze-complexity**
  - Legacy Syntax: `node scripts/dev.js analyze-complexity [options]`
  - CLI Syntax: `task-master analyze-complexity [options]`
  - Description: Analyzes task complexity and generates expansion recommendations
  - Parameters:
    - `--output=<file>, -o`: Output file path (default: scripts/task-complexity-report.json)
    - `--model=<model>, -m`: Override LLM model to use
    - `--threshold=<number>, -t`: Minimum score for expansion recommendation (default: 5)
    - `--file=<path>, -f`: Use alternative tasks.json file
    - `--research, -r`: Use Perplexity AI for research-backed analysis
  - Example: `task-master analyze-complexity --research`
  - Notes: Report includes complexity scores, recommended subtasks, and tailored prompts.

- **Command Reference: clear-subtasks**
  - Legacy Syntax: `node scripts/dev.js clear-subtasks --id=<id>`
  - CLI Syntax: `task-master clear-subtasks --id=<id>`
  - Description: Removes subtasks from specified tasks to allow regeneration
  - Parameters:
    - `--id=<id>`: ID or comma-separated IDs of tasks to clear subtasks from
    - `--all`: Clear subtasks from all tasks
  - Examples:
    - `task-master clear-subtasks --id=3`
    - `task-master clear-subtasks --id=1,2,3`
    - `task-master clear-subtasks --all`
  - Notes: 
    - Task files are automatically regenerated after clearing subtasks
    - Can be combined with expand command to immediately generate new subtasks
    - Works with both parent tasks and individual subtasks

- **Task Structure Fields**
  - **id**: Unique identifier for the task (Example: `1`)
  - **title**: Brief, descriptive title (Example: `"Initialize Repo"`)
  - **description**: Concise summary of what the task involves (Example: `"Create a new repository, set up initial structure."`)
  - **status**: Current state of the task (Example: `"pending"`, `"done"`, `"deferred"`)
  - **dependencies**: IDs of prerequisite tasks (Example: `[1, 2]`)
    - Dependencies are displayed with status indicators (✅ for completed, ⏱️ for pending)
    - This helps quickly identify which prerequisite tasks are blocking work
  - **priority**: Importance level (Example: `"high"`, `"medium"`, `"low"`)
  - **details**: In-depth implementation instructions (Example: `"Use GitHub client ID/secret, handle callback, set session token."`)
  - **testStrategy**: Verification approach (Example: `"Deploy and call endpoint to confirm 'Hello World' response."`)
  - **subtasks**: List of smaller, more specific tasks (Example: `[{"id": 1, "title": "Configure OAuth", ...}]`)

- **Environment Variables Configuration**
  - **ANTHROPIC_API_KEY** (Required): Your Anthropic API key for Claude (Example: `ANTHROPIC_API_KEY=sk-ant-api03-...`)
  - **MODEL** (Default: `"claude-3-7-sonnet-20250219"`): Claude model to use (Example: `MODEL=claude-3-opus-20240229`)
  - **MAX_TOKENS** (Default: `"4000"`): Maximum tokens for responses (Example: `MAX_TOKENS=8000`)
  - **TEMPERATURE** (Default: `"0.7"`): Temperature for model responses (Example: `TEMPERATURE=0.5`)
  - **DEBUG** (Default: `"false"`): Enable debug logging (Example: `DEBUG=true`)
  - **LOG_LEVEL** (Default: `"info"`): Console output level (Example: `LOG_LEVEL=debug`)
  - **DEFAULT_SUBTASKS** (Default: `"3"`): Default subtask count (Example: `DEFAULT_SUBTASKS=5`)
  - **DEFAULT_PRIORITY** (Default: `"medium"`): Default priority (Example: `DEFAULT_PRIORITY=high`)
  - **PROJECT_NAME** (Default: `"MCP SaaS MVP"`): Project name in metadata (Example: `PROJECT_NAME=My Awesome Project`)
  - **PROJECT_VERSION** (Default: `"1.0.0"`): Version in metadata (Example: `PROJECT_VERSION=2.1.0`)
  - **PERPLEXITY_API_KEY**: For research-backed features (Example: `PERPLEXITY_API_KEY=pplx-...`)
  - **PERPLEXITY_MODEL** (Default: `"sonar-medium-online"`): Perplexity model (Example: `PERPLEXITY_MODEL=sonar-large-online`)

- **Determining the Next Task**
  - Run `task-master next` to show the next task to work on
  - The next command identifies tasks with all dependencies satisfied
  - Tasks are prioritized by priority level, dependency count, and ID
  - The command shows comprehensive task information including:
    - Basic task details and description
    - Implementation details
    - Subtasks (if they exist)
    - Contextual suggested actions
  - Recommended before starting any new development work
  - Respects your project's dependency structure
  - Ensures tasks are completed in the appropriate sequence
  - Provides ready-to-use commands for common task actions

- **Viewing Specific Task Details**
  - Run `task-master show <id>` or `task-master show --id=<id>` to view a specific task
  - Use dot notation for subtasks: `task-master show 1.2` (shows subtask 2 of task 1)
  - Displays comprehensive information similar to the next command, but for a specific task
  - For parent tasks, shows all subtasks and their current status
  - For subtasks, shows parent task information and relationship
  - Provides contextual suggested actions appropriate for the specific task
  - Useful for examining task details before implementation or checking status

- **Managing Task Dependencies**
  - Use `task-master add-dependency --id=<id> --depends-on=<id>` to add a dependency
  - Use `task-master remove-dependency --id=<id> --depends-on=<id>` to remove a dependency
  - The system prevents circular dependencies and duplicate dependency entries
  - Dependencies are checked for existence before being added or removed
  - Task files are automatically regenerated after dependency changes
  - Dependencies are visualized with status indicators in task listings and files

- **Command Reference: add-dependency**
  - Legacy Syntax: `node scripts/dev.js add-dependency --id=<id> --depends-on=<id>`
  - CLI Syntax: `task-master add-dependency --id=<id> --depends-on=<id>`
  - Description: Adds a dependency relationship between two tasks
  - Parameters:
    - `--id=<id>`: ID of task that will depend on another task (required)
    - `--depends-on=<id>`: ID of task that will become a dependency (required)
  - Example: `task-master add-dependency --id=22 --depends-on=21`
  - Notes: Prevents circular dependencies and duplicates; updates task files automatically

- **Command Reference: remove-dependency**
  - Legacy Syntax: `node scripts/dev.js remove-dependency --id=<id> --depends-on=<id>`
  - CLI Syntax: `task-master remove-dependency --id=<id> --depends-on=<id>`
  - Description: Removes a dependency relationship between two tasks
  - Parameters:
    - `--id=<id>`: ID of task to remove dependency from (required)
    - `--depends-on=<id>`: ID of task to remove as a dependency (required)
  - Example: `task-master remove-dependency --id=22 --depends-on=21`
  - Notes: Checks if dependency actually exists; updates task files automatically

- **Command Reference: validate-dependencies**
  - Legacy Syntax: `node scripts/dev.js validate-dependencies [options]`
  - CLI Syntax: `task-master validate-dependencies [options]`
  - Description: Checks for and identifies invalid dependencies in tasks.json and task files
  - Parameters:
    - `--file=<path>, -f`: Use alternative tasks.json file (default: 'tasks/tasks.json')
  - Example: `task-master validate-dependencies`
  - Notes: 
    - Reports all non-existent dependencies and self-dependencies without modifying files
    - Provides detailed statistics on task dependency state
    - Use before fix-dependencies to audit your task structure

- **Command Reference: fix-dependencies**
  - Legacy Syntax: `node scripts/dev.js fix-dependencies [options]`
  - CLI Syntax: `task-master fix-dependencies [options]`
  - Description: Finds and fixes all invalid dependencies in tasks.json and task files
  - Parameters:
    - `--file=<path>, -f`: Use alternative tasks.json file (default: 'tasks/tasks.json')
  - Example: `task-master fix-dependencies`
  - Notes: 
    - Removes references to non-existent tasks and subtasks
    - Eliminates self-dependencies (tasks depending on themselves)
    - Regenerates task files with corrected dependencies
    - Provides detailed report of all fixes made

- **Command Reference: complexity-report**
  - Legacy Syntax: `node scripts/dev.js complexity-report [options]`
  - CLI Syntax: `task-master complexity-report [options]`
  - Description: Displays the task complexity analysis report in a formatted, easy-to-read way
  - Parameters:
    - `--file=<path>, -f`: Path to the complexity report file (default: 'scripts/task-complexity-report.json')
  - Example: `task-master complexity-report`
  - Notes: 
    - Shows tasks organized by complexity score with recommended actions
    - Provides complexity distribution statistics
    - Displays ready-to-use expansion commands for complex tasks
    - If no report exists, offers to generate one interactively

- **Command Reference: add-task**
  - CLI Syntax: `task-master add-task [options]`
  - Description: Add a new task to tasks.json using AI
  - Parameters:
    - `--file=<path>, -f`: Path to the tasks file (default: 'tasks/tasks.json')
    - `--prompt=<text>, -p`: Description of the task to add (required)
    - `--dependencies=<ids>, -d`: Comma-separated list of task IDs this task depends on
    - `--priority=<priority>`: Task priority (high, medium, low) (default: 'medium')
  - Example: `task-master add-task --prompt="Create user authentication using Auth0"`
  - Notes: Uses AI to convert description into structured task with appropriate details

- **Command Reference: init**
  - CLI Syntax: `task-master init`
  - Description: Initialize a new project with Task Master structure
  - Parameters: None
  - Example: `task-master init`
  - Notes: 
    - Creates initial project structure with required files
    - Prompts for project settings if not provided
    - Merges with existing files when appropriate
    - Can be used to bootstrap a new Task Master project quickly

- **Code Analysis & Refactoring Techniques**
  - **Top-Level Function Search**
    - Use grep pattern matching to find all exported functions across the codebase
    - Command: `grep -E "export (function|const) \w+|function \w+\(|const \w+ = \(|module\.exports" --include="*.js" -r ./`
    - Benefits:
      - Quickly identify all public API functions without reading implementation details
      - Compare functions between files during refactoring (e.g., monolithic to modular structure)
      - Verify all expected functions exist in refactored modules
      - Identify duplicate functionality or naming conflicts
    - Usage examples:
      - When migrating from `scripts/dev.js` to modular structure: `grep -E "function \w+\(" scripts/dev.js`
      - Check function exports in a directory: `grep -E "export (function|const)" scripts/modules/`
      - Find potential naming conflicts: `grep -E "function (get|set|create|update)\w+\(" -r ./`
    - Variations:
      - Add `-n` flag to include line numbers
      - Add `--include="*.ts"` to filter by file extension
      - Use with `| sort` to alphabetize results
    - Integration with refactoring workflow:
      - Start by mapping all functions in the source file
      - Create target module files based on function grouping
      - Verify all functions were properly migrated
      - Check for any unintentional duplications or omissions

---
WINDSURF_RULES
---
description: Guidelines for creating and maintaining Windsurf rules to ensure consistency and effectiveness.
globs: .windsurfrules
filesToApplyRule: .windsurfrules
alwaysApply: true
---
The below describes how you should be structuring new rule sections in this document.
- **Required Rule Structure:**
  ```markdown
  ---
  description: Clear, one-line description of what the rule enforces
  globs: path/to/files/*.ext, other/path/**/*
  alwaysApply: boolean
  ---

  - **Main Points in Bold**
    - Sub-points with details
    - Examples and explanations
  ```

- **Section References:**
  - Use `ALL_CAPS_SECTION` to reference files
  - Example: `WINDSURF_RULES`

- **Code Examples:**
  - Use language-specific code blocks
  ```typescript
  // ✅ DO: Show good examples
  const goodExample = true;
  
  // ❌ DON'T: Show anti-patterns
  const badExample = false;
  ```

- **Rule Content Guidelines:**
  - Start with high-level overview
  - Include specific, actionable requirements
  - Show examples of correct implementation
  - Reference existing code when possible
  - Keep rules DRY by referencing other rules

- **Rule Maintenance:**
  - Update rules when new patterns emerge
  - Add examples from actual codebase
  - Remove outdated patterns
  - Cross-reference related rules

- **Best Practices:**
  - Use bullet points for clarity
  - Keep descriptions concise
  - Include both DO and DON'T examples
  - Reference actual code over theoretical examples
  - Use consistent formatting across rules 

---
SELF_IMPROVE
---
description: Guidelines for continuously improving this rules document based on emerging code patterns and best practices.
globs: **/*
filesToApplyRule: **/*
alwaysApply: true
---

- **Rule Improvement Triggers:**
  - New code patterns not covered by existing rules
  - Repeated similar implementations across files
  - Common error patterns that could be prevented
  - New libraries or tools being used consistently
  - Emerging best practices in the codebase

- **Analysis Process:**
  - Compare new code with existing rules
  - Identify patterns that should be standardized
  - Look for references to external documentation
  - Check for consistent error handling patterns
  - Monitor test patterns and coverage

- **Rule Updates:**
  - **Add New Rules When:**
    - A new technology/pattern is used in 3+ files
    - Common bugs could be prevented by a rule
    - Code reviews repeatedly mention the same feedback
    - New security or performance patterns emerge

  - **Modify Existing Rules When:**
    - Better examples exist in the codebase
    - Additional edge cases are discovered
    - Related rules have been updated
    - Implementation details have changed

- **Example Pattern Recognition:**
  ```typescript
  // If you see repeated patterns like:
  const data = await prisma.user.findMany({
    select: { id: true, email: true },
    where: { status: 'ACTIVE' }
  });
  
  // Consider adding a PRISMA section in the .windsurfrules:
  // - Standard select fields
  // - Common where conditions
  // - Performance optimization patterns
  ```

- **Rule Quality Checks:**
  - Rules should be actionable and specific
  - Examples should come from actual code
  - References should be up to date
  - Patterns should be consistently enforced

- **Continuous Improvement:**
  - Monitor code review comments
  - Track common development questions
  - Update rules after major refactors
  - Add links to relevant documentation
  - Cross-reference related rules

- **Rule Deprecation:**
  - Mark outdated patterns as deprecated
  - Remove rules that no longer apply
  - Update references to deprecated rules
  - Document migration paths for old patterns

- **Documentation Updates:**
  - Keep examples synchronized with code
  - Update references to external docs
  - Maintain links between related rules
  - Document breaking changes

<<<<<<< HEAD
Follow WINDSURF_RULES for proper rule formatting and structure of windsurf rule sections.
=======
Follow WINDSURF_RULES for proper rule formatting and structure of windsurf rule sections.

# Added by Task Master - Development Workflow Rules

Below you will find a variety of important rules spanning:
- the dev_workflow
- the .windsurfrules document self-improvement workflow
- the template to follow when modifying or adding new sections/rules to this document.

---
DEV_WORKFLOW
---
description: Guide for using meta-development script (scripts/dev.js) to manage task-driven development workflows
globs: **/*
filesToApplyRule: **/*
alwaysApply: true
---

- **Global CLI Commands**
  - Task Master now provides a global CLI through the `task-master` command
  - All functionality from `scripts/dev.js` is available through this interface
  - Install globally with `npm install -g claude-task-master` or use locally via `npx`
  - Use `task-master <command>` instead of `node scripts/dev.js <command>`
  - Examples:
    - `task-master list` instead of `node scripts/dev.js list`
    - `task-master next` instead of `node scripts/dev.js next`
    - `task-master expand --id=3` instead of `node scripts/dev.js expand --id=3`
  - All commands accept the same options as their script equivalents
  - The CLI provides additional commands like `task-master init` for project setup

- **Development Workflow Process**
  - Start new projects by running `task-master init` or `node scripts/dev.js parse-prd --input=<prd-file.txt>` to generate initial tasks.json
  - Begin coding sessions with `task-master list` to see current tasks, status, and IDs
  - Analyze task complexity with `task-master analyze-complexity --research` before breaking down tasks
  - Select tasks based on dependencies (all marked 'done'), priority level, and ID order
  - Clarify tasks by checking task files in tasks/ directory or asking for user input
  - View specific task details using `task-master show <id>` to understand implementation requirements
  - Break down complex tasks using `task-master expand --id=<id>` with appropriate flags
  - Clear existing subtasks if needed using `task-master clear-subtasks --id=<id>` before regenerating
  - Implement code following task details, dependencies, and project standards
  - Verify tasks according to test strategies before marking as complete
  - Mark completed tasks with `task-master set-status --id=<id> --status=done`
  - Update dependent tasks when implementation differs from original plan
  - Generate task files with `task-master generate` after updating tasks.json
  - Maintain valid dependency structure with `task-master fix-dependencies` when needed
  - Respect dependency chains and task priorities when selecting work
  - Report progress regularly using the list command

- **Task Complexity Analysis**
  - Run `node scripts/dev.js analyze-complexity --research` for comprehensive analysis
  - Review complexity report in scripts/task-complexity-report.json
  - Or use `node scripts/dev.js complexity-report` for a formatted, readable version of the report
  - Focus on tasks with highest complexity scores (8-10) for detailed breakdown
  - Use analysis results to determine appropriate subtask allocation
  - Note that reports are automatically used by the expand command

- **Task Breakdown Process**
  - For tasks with complexity analysis, use `node scripts/dev.js expand --id=<id>`
  - Otherwise use `node scripts/dev.js expand --id=<id> --subtasks=<number>`
  - Add `--research` flag to leverage Perplexity AI for research-backed expansion
  - Use `--prompt="<context>"` to provide additional context when needed
  - Review and adjust generated subtasks as necessary
  - Use `--all` flag to expand multiple pending tasks at once
  - If subtasks need regeneration, clear them first with `clear-subtasks` command

- **Implementation Drift Handling**
  - When implementation differs significantly from planned approach
  - When future tasks need modification due to current implementation choices
  - When new dependencies or requirements emerge
  - Call `node scripts/dev.js update --from=<futureTaskId> --prompt="<explanation>"` to update tasks.json

- **Task Status Management**
  - Use 'pending' for tasks ready to be worked on
  - Use 'done' for completed and verified tasks
  - Use 'deferred' for postponed tasks
  - Add custom status values as needed for project-specific workflows

- **Task File Format Reference**
  ```
  # Task ID: <id>
  # Title: <title>
  # Status: <status>
  # Dependencies: <comma-separated list of dependency IDs>
  # Priority: <priority>
  # Description: <brief description>
  # Details:
  <detailed implementation notes>
  
  # Test Strategy:
  <verification approach>
  ```

- **Command Reference: parse-prd**
  - Legacy Syntax: `node scripts/dev.js parse-prd --input=<prd-file.txt>`
  - CLI Syntax: `task-master parse-prd --input=<prd-file.txt>`
  - Description: Parses a PRD document and generates a tasks.json file with structured tasks
  - Parameters: 
    - `--input=<file>`: Path to the PRD text file (default: sample-prd.txt)
  - Example: `task-master parse-prd --input=requirements.txt`
  - Notes: Will overwrite existing tasks.json file. Use with caution.

- **Command Reference: update**
  - Legacy Syntax: `node scripts/dev.js update --from=<id> --prompt="<prompt>"`
  - CLI Syntax: `task-master update --from=<id> --prompt="<prompt>"`
  - Description: Updates tasks with ID >= specified ID based on the provided prompt
  - Parameters:
    - `--from=<id>`: Task ID from which to start updating (required)
    - `--prompt="<text>"`: Explanation of changes or new context (required)
  - Example: `task-master update --from=4 --prompt="Now we are using Express instead of Fastify."`
  - Notes: Only updates tasks not marked as 'done'. Completed tasks remain unchanged.

- **Command Reference: generate**
  - Legacy Syntax: `node scripts/dev.js generate`
  - CLI Syntax: `task-master generate`
  - Description: Generates individual task files in tasks/ directory based on tasks.json
  - Parameters: 
    - `--file=<path>, -f`: Use alternative tasks.json file (default: 'tasks/tasks.json')
    - `--output=<dir>, -o`: Output directory (default: 'tasks')
  - Example: `task-master generate`
  - Notes: Overwrites existing task files. Creates tasks/ directory if needed.

- **Command Reference: set-status**
  - Legacy Syntax: `node scripts/dev.js set-status --id=<id> --status=<status>`
  - CLI Syntax: `task-master set-status --id=<id> --status=<status>`
  - Description: Updates the status of a specific task in tasks.json
  - Parameters:
    - `--id=<id>`: ID of the task to update (required)
    - `--status=<status>`: New status value (required)
  - Example: `task-master set-status --id=3 --status=done`
  - Notes: Common values are 'done', 'pending', and 'deferred', but any string is accepted.

- **Command Reference: list**
  - Legacy Syntax: `node scripts/dev.js list`
  - CLI Syntax: `task-master list`
  - Description: Lists all tasks in tasks.json with IDs, titles, and status
  - Parameters: 
    - `--status=<status>, -s`: Filter by status
    - `--with-subtasks`: Show subtasks for each task
    - `--file=<path>, -f`: Use alternative tasks.json file (default: 'tasks/tasks.json')
  - Example: `task-master list`
  - Notes: Provides quick overview of project progress. Use at start of sessions.

- **Command Reference: expand**
  - Legacy Syntax: `node scripts/dev.js expand --id=<id> [--num=<number>] [--research] [--prompt="<context>"]`
  - CLI Syntax: `task-master expand --id=<id> [--num=<number>] [--research] [--prompt="<context>"]`
  - Description: Expands a task with subtasks for detailed implementation
  - Parameters:
    - `--id=<id>`: ID of task to expand (required unless using --all)
    - `--all`: Expand all pending tasks, prioritized by complexity
    - `--num=<number>`: Number of subtasks to generate (default: from complexity report)
    - `--research`: Use Perplexity AI for research-backed generation
    - `--prompt="<text>"`: Additional context for subtask generation
    - `--force`: Regenerate subtasks even for tasks that already have them
  - Example: `task-master expand --id=3 --num=5 --research --prompt="Focus on security aspects"`
  - Notes: Uses complexity report recommendations if available.

- **Command Reference: analyze-complexity**
  - Legacy Syntax: `node scripts/dev.js analyze-complexity [options]`
  - CLI Syntax: `task-master analyze-complexity [options]`
  - Description: Analyzes task complexity and generates expansion recommendations
  - Parameters:
    - `--output=<file>, -o`: Output file path (default: scripts/task-complexity-report.json)
    - `--model=<model>, -m`: Override LLM model to use
    - `--threshold=<number>, -t`: Minimum score for expansion recommendation (default: 5)
    - `--file=<path>, -f`: Use alternative tasks.json file
    - `--research, -r`: Use Perplexity AI for research-backed analysis
  - Example: `task-master analyze-complexity --research`
  - Notes: Report includes complexity scores, recommended subtasks, and tailored prompts.

- **Command Reference: clear-subtasks**
  - Legacy Syntax: `node scripts/dev.js clear-subtasks --id=<id>`
  - CLI Syntax: `task-master clear-subtasks --id=<id>`
  - Description: Removes subtasks from specified tasks to allow regeneration
  - Parameters:
    - `--id=<id>`: ID or comma-separated IDs of tasks to clear subtasks from
    - `--all`: Clear subtasks from all tasks
  - Examples:
    - `task-master clear-subtasks --id=3`
    - `task-master clear-subtasks --id=1,2,3`
    - `task-master clear-subtasks --all`
  - Notes: 
    - Task files are automatically regenerated after clearing subtasks
    - Can be combined with expand command to immediately generate new subtasks
    - Works with both parent tasks and individual subtasks

- **Task Structure Fields**
  - **id**: Unique identifier for the task (Example: `1`)
  - **title**: Brief, descriptive title (Example: `"Initialize Repo"`)
  - **description**: Concise summary of what the task involves (Example: `"Create a new repository, set up initial structure."`)
  - **status**: Current state of the task (Example: `"pending"`, `"done"`, `"deferred"`)
  - **dependencies**: IDs of prerequisite tasks (Example: `[1, 2]`)
    - Dependencies are displayed with status indicators (✅ for completed, ⏱️ for pending)
    - This helps quickly identify which prerequisite tasks are blocking work
  - **priority**: Importance level (Example: `"high"`, `"medium"`, `"low"`)
  - **details**: In-depth implementation instructions (Example: `"Use GitHub client ID/secret, handle callback, set session token."`)
  - **testStrategy**: Verification approach (Example: `"Deploy and call endpoint to confirm 'Hello World' response."`)
  - **subtasks**: List of smaller, more specific tasks (Example: `[{"id": 1, "title": "Configure OAuth", ...}]`)

- **Environment Variables Configuration**
  - **ANTHROPIC_API_KEY** (Required): Your Anthropic API key for Claude (Example: `ANTHROPIC_API_KEY=sk-ant-api03-...`)
  - **MODEL** (Default: `"claude-3-7-sonnet-20250219"`): Claude model to use (Example: `MODEL=claude-3-opus-20240229`)
  - **MAX_TOKENS** (Default: `"4000"`): Maximum tokens for responses (Example: `MAX_TOKENS=8000`)
  - **TEMPERATURE** (Default: `"0.7"`): Temperature for model responses (Example: `TEMPERATURE=0.5`)
  - **DEBUG** (Default: `"false"`): Enable debug logging (Example: `DEBUG=true`)
  - **LOG_LEVEL** (Default: `"info"`): Console output level (Example: `LOG_LEVEL=debug`)
  - **DEFAULT_SUBTASKS** (Default: `"3"`): Default subtask count (Example: `DEFAULT_SUBTASKS=5`)
  - **DEFAULT_PRIORITY** (Default: `"medium"`): Default priority (Example: `DEFAULT_PRIORITY=high`)
  - **PROJECT_NAME** (Default: `"MCP SaaS MVP"`): Project name in metadata (Example: `PROJECT_NAME=My Awesome Project`)
  - **PROJECT_VERSION** (Default: `"1.0.0"`): Version in metadata (Example: `PROJECT_VERSION=2.1.0`)
  - **PERPLEXITY_API_KEY**: For research-backed features (Example: `PERPLEXITY_API_KEY=pplx-...`)
  - **PERPLEXITY_MODEL** (Default: `"sonar-medium-online"`): Perplexity model (Example: `PERPLEXITY_MODEL=sonar-large-online`)

- **Determining the Next Task**
  - Run `task-master next` to show the next task to work on
  - The next command identifies tasks with all dependencies satisfied
  - Tasks are prioritized by priority level, dependency count, and ID
  - The command shows comprehensive task information including:
    - Basic task details and description
    - Implementation details
    - Subtasks (if they exist)
    - Contextual suggested actions
  - Recommended before starting any new development work
  - Respects your project's dependency structure
  - Ensures tasks are completed in the appropriate sequence
  - Provides ready-to-use commands for common task actions

- **Viewing Specific Task Details**
  - Run `task-master show <id>` or `task-master show --id=<id>` to view a specific task
  - Use dot notation for subtasks: `task-master show 1.2` (shows subtask 2 of task 1)
  - Displays comprehensive information similar to the next command, but for a specific task
  - For parent tasks, shows all subtasks and their current status
  - For subtasks, shows parent task information and relationship
  - Provides contextual suggested actions appropriate for the specific task
  - Useful for examining task details before implementation or checking status

- **Managing Task Dependencies**
  - Use `task-master add-dependency --id=<id> --depends-on=<id>` to add a dependency
  - Use `task-master remove-dependency --id=<id> --depends-on=<id>` to remove a dependency
  - The system prevents circular dependencies and duplicate dependency entries
  - Dependencies are checked for existence before being added or removed
  - Task files are automatically regenerated after dependency changes
  - Dependencies are visualized with status indicators in task listings and files

- **Command Reference: add-dependency**
  - Legacy Syntax: `node scripts/dev.js add-dependency --id=<id> --depends-on=<id>`
  - CLI Syntax: `task-master add-dependency --id=<id> --depends-on=<id>`
  - Description: Adds a dependency relationship between two tasks
  - Parameters:
    - `--id=<id>`: ID of task that will depend on another task (required)
    - `--depends-on=<id>`: ID of task that will become a dependency (required)
  - Example: `task-master add-dependency --id=22 --depends-on=21`
  - Notes: Prevents circular dependencies and duplicates; updates task files automatically

- **Command Reference: remove-dependency**
  - Legacy Syntax: `node scripts/dev.js remove-dependency --id=<id> --depends-on=<id>`
  - CLI Syntax: `task-master remove-dependency --id=<id> --depends-on=<id>`
  - Description: Removes a dependency relationship between two tasks
  - Parameters:
    - `--id=<id>`: ID of task to remove dependency from (required)
    - `--depends-on=<id>`: ID of task to remove as a dependency (required)
  - Example: `task-master remove-dependency --id=22 --depends-on=21`
  - Notes: Checks if dependency actually exists; updates task files automatically

- **Command Reference: validate-dependencies**
  - Legacy Syntax: `node scripts/dev.js validate-dependencies [options]`
  - CLI Syntax: `task-master validate-dependencies [options]`
  - Description: Checks for and identifies invalid dependencies in tasks.json and task files
  - Parameters:
    - `--file=<path>, -f`: Use alternative tasks.json file (default: 'tasks/tasks.json')
  - Example: `task-master validate-dependencies`
  - Notes: 
    - Reports all non-existent dependencies and self-dependencies without modifying files
    - Provides detailed statistics on task dependency state
    - Use before fix-dependencies to audit your task structure

- **Command Reference: fix-dependencies**
  - Legacy Syntax: `node scripts/dev.js fix-dependencies [options]`
  - CLI Syntax: `task-master fix-dependencies [options]`
  - Description: Finds and fixes all invalid dependencies in tasks.json and task files
  - Parameters:
    - `--file=<path>, -f`: Use alternative tasks.json file (default: 'tasks/tasks.json')
  - Example: `task-master fix-dependencies`
  - Notes: 
    - Removes references to non-existent tasks and subtasks
    - Eliminates self-dependencies (tasks depending on themselves)
    - Regenerates task files with corrected dependencies
    - Provides detailed report of all fixes made

- **Command Reference: complexity-report**
  - Legacy Syntax: `node scripts/dev.js complexity-report [options]`
  - CLI Syntax: `task-master complexity-report [options]`
  - Description: Displays the task complexity analysis report in a formatted, easy-to-read way
  - Parameters:
    - `--file=<path>, -f`: Path to the complexity report file (default: 'scripts/task-complexity-report.json')
  - Example: `task-master complexity-report`
  - Notes: 
    - Shows tasks organized by complexity score with recommended actions
    - Provides complexity distribution statistics
    - Displays ready-to-use expansion commands for complex tasks
    - If no report exists, offers to generate one interactively

- **Command Reference: add-task**
  - CLI Syntax: `task-master add-task [options]`
  - Description: Add a new task to tasks.json using AI
  - Parameters:
    - `--file=<path>, -f`: Path to the tasks file (default: 'tasks/tasks.json')
    - `--prompt=<text>, -p`: Description of the task to add (required)
    - `--dependencies=<ids>, -d`: Comma-separated list of task IDs this task depends on
    - `--priority=<priority>`: Task priority (high, medium, low) (default: 'medium')
>>>>>>> 0a69114e
<|MERGE_RESOLUTION|>--- conflicted
+++ resolved
@@ -1902,9 +1902,6 @@
   - Maintain links between related rules
   - Document breaking changes
 
-<<<<<<< HEAD
-Follow WINDSURF_RULES for proper rule formatting and structure of windsurf rule sections.
-=======
 Follow WINDSURF_RULES for proper rule formatting and structure of windsurf rule sections.
 
 # Added by Task Master - Development Workflow Rules
@@ -2213,5 +2210,4 @@
     - `--file=<path>, -f`: Path to the tasks file (default: 'tasks/tasks.json')
     - `--prompt=<text>, -p`: Description of the task to add (required)
     - `--dependencies=<ids>, -d`: Comma-separated list of task IDs this task depends on
-    - `--priority=<priority>`: Task priority (high, medium, low) (default: 'medium')
->>>>>>> 0a69114e
+    - `--priority=<priority>`: Task priority (high, medium, low) (default: 'medium')