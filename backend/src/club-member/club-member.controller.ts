import { Controller, Post, Body, Req, UsePipes, ValidationPipe, Get, Query, UseGuards, UnauthorizedException, NotFoundException, Param, Request, ForbiddenException } from '@nestjs/common';
import { ClubMemberService } from './club-member.service';
import { JoinClubDto } from './dto/join-club.dto';
<<<<<<< HEAD
import { FirebaseAuthGuard } from '../firebase/firebase-auth.guard';
=======
import { FirebaseAuthGuard } from '../auth/firebase-auth.guard';
import { InjectRepository } from '@nestjs/typeorm';
import { Repository } from 'typeorm';
import { User } from '../users/entities/user.entity';
import { Club } from '../club/club.entity';
>>>>>>> b4564289

// Extend the Express Request interface to include our firebaseUser property
interface FirebaseRequest extends Request {
  user: {
    uid: string;
    email?: string;
    emailVerified?: boolean;
    displayName?: string;
  };
}

@Controller('club-member')
export class ClubMemberController {
  constructor(
    private readonly clubMemberService: ClubMemberService,
    @InjectRepository(User)
    private readonly userRepository: Repository<User>,
    @InjectRepository(Club)
    private readonly clubRepository: Repository<Club>,
  ) {}

  @Post('join')
  @UseGuards(FirebaseAuthGuard)
  @UsePipes(new ValidationPipe({ whitelist: true }))
  async join(@Body() joinClubDto: JoinClubDto, @Req() req: FirebaseRequest) {
    if (!req.user || !req.user.uid) {
      throw new UnauthorizedException('User authentication required');
    }
    
    return this.clubMemberService.joinClub(joinClubDto, req.user.uid);
  }

  @Get()
  async getMembers(@Query('clubId') clubId: number) {
    return this.clubMemberService.getMembersByClub(Number(clubId));
  }

  @Get('my')
  @UseGuards(FirebaseAuthGuard)
  async getMyClub(@Req() req: FirebaseRequest) {
    if (!req.user || !req.user.uid) {
      throw new UnauthorizedException('User authentication required');
    }
    // Debug logging
    console.log('Firebase UID:', req.user.uid);
    const user = await this.userRepository.findOne({ where: { firebaseUid: req.user.uid } });
    console.log('User:', user);
    if (!user) return null;
    // Find club membership
    const membership = await this.clubMemberService['clubMemberRepository'].findOne({ where: { userId: user.id } });
    console.log('Membership:', membership);
    if (!membership) return null;
    // Find club
    const club = await this.clubMemberService['clubRepository'].findOne({ where: { id: membership.clubId } });
    return {
      club,
      role: membership.role,
    };
  }

  @Post('/club/:clubId/leave')
  @UseGuards(FirebaseAuthGuard)
  async leaveClub(
    @Param('clubId') clubId: string,
    @Request() req
  ) {
    if (!req.user || !req.user.uid) {
      throw new UnauthorizedException('User not found');
    }
    await this.clubMemberService.leaveClub(req.user.uid, clubId);
    return { success: true };
  }

  @Post('/club/:clubId/remove/:userId')
  @UseGuards(FirebaseAuthGuard)
  async removeMemberFromClub(
    @Param('clubId') clubId: string,
    @Param('userId') userId: string,
    @Request() req
  ) {
    // Find the club and check if requester is super admin
    const club = await this.clubRepository.findOne({ where: { id: parseInt(clubId, 10) } });
    if (!club) throw new NotFoundException('Club not found');
    const requester = await this.userRepository.findOne({ where: { firebaseUid: req.user.uid } });

    if (!requester) {
      throw new ForbiddenException('You are not authorized to perform this action');
    }
    // Remove the member
    await this.clubMemberService.removeMember(req.user.uid, userId, clubId);
    return { success: true };
  }

  @Post('club/:clubId/transfer-super-admin')
  @UseGuards(FirebaseAuthGuard)
  @UsePipes(new ValidationPipe({ whitelist: true }))
  async transferSuperAdmin(
    @Param('clubId') clubId: string,
    @Body() body: { toUserId: string },
    @Request() req
  ) {
    const club = await this.clubRepository.findOne({ where: { id: parseInt(clubId, 10) } });
    if (!club) throw new NotFoundException('Club not found');
    const requester = await this.userRepository.findOne({ where: { firebaseUid: req.user.uid } });
    if (!requester) throw new UnauthorizedException('User not found');
    await this.clubMemberService.transferSuperAdmin(requester.id, body.toUserId, clubId);
    return { success: true };
  }
} <|MERGE_RESOLUTION|>--- conflicted
+++ resolved
@@ -1,15 +1,11 @@
 import { Controller, Post, Body, Req, UsePipes, ValidationPipe, Get, Query, UseGuards, UnauthorizedException, NotFoundException, Param, Request, ForbiddenException } from '@nestjs/common';
 import { ClubMemberService } from './club-member.service';
 import { JoinClubDto } from './dto/join-club.dto';
-<<<<<<< HEAD
-import { FirebaseAuthGuard } from '../firebase/firebase-auth.guard';
-=======
 import { FirebaseAuthGuard } from '../auth/firebase-auth.guard';
 import { InjectRepository } from '@nestjs/typeorm';
 import { Repository } from 'typeorm';
 import { User } from '../users/entities/user.entity';
 import { Club } from '../club/club.entity';
->>>>>>> b4564289
 
 // Extend the Express Request interface to include our firebaseUser property
 interface FirebaseRequest extends Request {
