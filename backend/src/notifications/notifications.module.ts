import { Module, forwardRef } from '@nestjs/common';
import { TypeOrmModule } from '@nestjs/typeorm';
import { Notification } from './entities/notification.entity';
import { NotificationsService } from './notifications.service';
import { NotificationsGateway } from './notifications.gateway';
import { NotificationsController } from './notifications.controller';
<<<<<<< HEAD
import { UsersModule } from '../users/users.module';
=======
import { FirebaseModule } from '../firebase/firebase.module';
>>>>>>> b1b9168f

@Module({
  imports: [
    TypeOrmModule.forFeature([Notification]),
<<<<<<< HEAD
    forwardRef(() => UsersModule),
=======
    FirebaseModule
>>>>>>> b1b9168f
  ],
  controllers: [NotificationsController],
  providers: [NotificationsService, NotificationsGateway],
  exports: [NotificationsService],
})
export class NotificationsModule {} <|MERGE_RESOLUTION|>--- conflicted
+++ resolved
@@ -4,20 +4,14 @@
 import { NotificationsService } from './notifications.service';
 import { NotificationsGateway } from './notifications.gateway';
 import { NotificationsController } from './notifications.controller';
-<<<<<<< HEAD
 import { UsersModule } from '../users/users.module';
-=======
 import { FirebaseModule } from '../firebase/firebase.module';
->>>>>>> b1b9168f
 
 @Module({
   imports: [
     TypeOrmModule.forFeature([Notification]),
-<<<<<<< HEAD
     forwardRef(() => UsersModule),
-=======
     FirebaseModule
->>>>>>> b1b9168f
   ],
   controllers: [NotificationsController],
   providers: [NotificationsService, NotificationsGateway],
